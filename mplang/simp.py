# Copyright 2025 Ant Group Co., Ltd.
#
# Licensed under the Apache License, Version 2.0 (the "License");
# you may not use this file except in compliance with the License.
# You may obtain a copy of the License at
#
#   http://www.apache.org/licenses/LICENSE-2.0
#
# Unless required by applicable law or agreed to in writing, software
# distributed under the License is distributed on an "AS IS" BASIS,
# WITHOUT WARRANTIES OR CONDITIONS OF ANY KIND, either express or implied.
# See the License for the specific language governing permissions and
# limitations under the License.

from __future__ import annotations

from collections.abc import Callable
from functools import partial
from typing import Any

from mplang.core import primitive as prim
from mplang.core.base import Mask, MPObject, Rank, ScalarType, Shape, TensorLike
from mplang.core.pfunc import PFunction
from mplang.plib import jax2stablehlo, stdio


def prank() -> MPObject:
    """Get the rank of current party."""
    return prim.prank()


def prand(shape: Shape = ()) -> MPObject:
    """Generate a random number in the range [0, psize)."""
    return prim.prand(shape)


def constant(data: TensorLike | ScalarType) -> MPObject:
    return prim.constant(data)


def peval(
    pfunc: PFunction,
    args: list[MPObject],
    pmask: Mask | None = None,
) -> list[MPObject]:
    return prim.peval(pfunc, args, pmask)


# TODO(jint): move this to plib
def jax_cc(
    func: Callable, *args: Any, **kwargs: Any
) -> tuple[PFunction, list[MPObject], Any]:
    """
    JAX compilation helper function.

    Compiles a JAX function to StableHLO format and returns the PFunction
    along with variable arguments for evaluation.

    Args:
        func: The JAX function to compile
        *args: Positional arguments to the function
        **kwargs: Keyword arguments to the function

    Returns:
        tuple[PFunction, list[MPObject], Any]: The compiled PFunction, input variables, and output tree
    """

    def is_variable(arg: Any) -> bool:
        return isinstance(arg, MPObject)

    # Compile the function using JAX to StableHLO
    pfunc, in_vars, out_tree = jax2stablehlo.compile(is_variable, func, *args, **kwargs)

    return pfunc, in_vars, out_tree


def run_impl(pmask: Mask | None, func: Callable, *args: Any, **kwargs: Any) -> Any:
    """
    Run a function that can be evaluated by the mplang system.

    This function provides a dispatch mechanism based on the first argument
    to route different function types to appropriate handlers.

    Args:
        pmask: The party mask of this function, None indicates auto deduce parties.
        func: The function to be dispatched and executed
        *args: Positional arguments to pass to the function
        **kwargs: Keyword arguments to pass to the function

    Returns:
        The result of evaluating the function through the appropriate handler

    Raises:
        ValueError: If stdio.write is called without required arguments
        TypeError: If the function compilation or evaluation fails
        RuntimeError: If the underlying peval execution encounters errors

    Examples:
        Reading data from a file:

        >>> tensor_info = TensorInfo(shape=(10, 10), dtype=np.float32)
        >>> attrs = {"format": "binary"}
        >>> result = run_impl(stdio.read, "data/input.bin", tensor_info, attrs)

        Writing data to a file:

        >>> run_impl(stdio.write, data, "data/output.bin")

        Running a JAX function:

        >>> def matrix_multiply(a, b):
        ...     return jnp.dot(a, b)
        >>> result = run_impl(matrix_multiply, mat_a, mat_b)

        Running a custom computation function:

        >>> def compute_statistics(data):
        ...     mean = jnp.mean(data)
        ...     std = jnp.std(data)
        ...     return {"mean": mean, "std": std}
        >>> stats = run_impl(compute_statistics, dataset)
    """

    # Known function list - extensible dispatch table
    FUNC_WHITE_LIST = {
        stdio.read,
        stdio.write,
    }

    if func in FUNC_WHITE_LIST:
        fe_func = func
    else:
        # unknown python callable, treat it as jax_cc function
        fe_func = partial(jax_cc, func)

    pfunc, eval_args, out_tree = fe_func(*args, **kwargs)
    results = peval(pfunc, eval_args, pmask)
    return out_tree.unflatten(results)


# run :: (a -> a) -> m a -> m a
def run(pyfn: Callable) -> Callable:
    return partial(run_impl, None, pyfn)


# runMask :: Mask -> (a -> a) -> m a -> m a
def runMask(pmask: Mask, pyfn: Callable) -> Callable:
    return partial(run_impl, pmask, pyfn)


# runAt :: Rank -> (a -> a) -> m a -> m a
<<<<<<< HEAD
def runAt(rank: Rank, pyfn: Callable, *, fe_type: str = "jax") -> Callable:
    pmask = Mask.from_ranks(rank)
    return runMask(pmask, pyfn, fe_type)
=======
def runAt(rank: Rank, pyfn: Callable) -> Callable:
    pmask = Mask(1 << rank)
    return runMask(pmask, pyfn)
>>>>>>> 48fc55cc


# runExcept :: Rank -> (a -> a) -> m a -> m a
def runExcept(rank: Rank, pyfn: Callable) -> Callable:
    wsize = prim.psize()
<<<<<<< HEAD
    pmask = Mask.all(wsize).difference(Mask.from_ranks(rank))
    return runMask(pmask, pyfn, fe_type)
=======
    pmask = Mask(((1 << wsize) - 1) ^ (1 << rank))
    return runMask(pmask, pyfn)
>>>>>>> 48fc55cc


# cond :: m Bool -> (m a -> m b) -> (m a -> m b) -> m b
def cond(
    pred: MPObject,
    then_fn: Callable[..., MPObject],
    else_fn: Callable[..., MPObject],
    *args: Any,
) -> MPObject:
    return prim.cond(pred, then_fn, else_fn, *args)


# while_loop :: m a -> (m a -> m Bool) -> (m a -> m a) -> m a
def while_loop(
    cond_fn: Callable[[MPObject], MPObject],
    body_fn: Callable[[MPObject], MPObject],
    init: MPObject,
) -> MPObject:
    return prim.while_loop(cond_fn, body_fn, init)


def pshfl_s(src_val: MPObject, pmask: Mask, src_ranks: list[Rank]) -> MPObject:
    return prim.pshfl_s(src_val, pmask, src_ranks)


def pshfl(src: MPObject, index: MPObject) -> MPObject:
    """Shuffle the value from src to the index party."""
    raise NotImplementedError("TODO")


def pconv(vars: list[MPObject]) -> MPObject:
    return prim.pconv(vars)<|MERGE_RESOLUTION|>--- conflicted
+++ resolved
@@ -149,27 +149,16 @@
 
 
 # runAt :: Rank -> (a -> a) -> m a -> m a
-<<<<<<< HEAD
-def runAt(rank: Rank, pyfn: Callable, *, fe_type: str = "jax") -> Callable:
+def runAt(rank: Rank, pyfn: Callable) -> Callable:
     pmask = Mask.from_ranks(rank)
-    return runMask(pmask, pyfn, fe_type)
-=======
-def runAt(rank: Rank, pyfn: Callable) -> Callable:
-    pmask = Mask(1 << rank)
     return runMask(pmask, pyfn)
->>>>>>> 48fc55cc
 
 
 # runExcept :: Rank -> (a -> a) -> m a -> m a
 def runExcept(rank: Rank, pyfn: Callable) -> Callable:
     wsize = prim.psize()
-<<<<<<< HEAD
     pmask = Mask.all(wsize).difference(Mask.from_ranks(rank))
-    return runMask(pmask, pyfn, fe_type)
-=======
-    pmask = Mask(((1 << wsize) - 1) ^ (1 << rank))
     return runMask(pmask, pyfn)
->>>>>>> 48fc55cc
 
 
 # cond :: m Bool -> (m a -> m b) -> (m a -> m b) -> m b
