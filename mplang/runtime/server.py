--- conflicted
+++ resolved
@@ -30,14 +30,8 @@
 from fastapi.responses import JSONResponse
 from pydantic import BaseModel
 
-<<<<<<< HEAD
+from mplang.core import IrReader, TableType, TensorType
 from mplang.core.cluster import ClusterSpec
-from mplang.core.mpir import IrReader
-from mplang.core.table import TableType
-from mplang.core.tensor import TensorType
-=======
-from mplang.core import IrReader, TableType, TensorType
->>>>>>> ce5131f9
 from mplang.kernels.base import KernelContext
 from mplang.kernels.value import Value, decode_value, encode_value
 from mplang.protos.v1alpha1 import mpir_pb2
