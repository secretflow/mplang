--- conflicted
+++ resolved
@@ -202,26 +202,15 @@
             make_stub_func,
         )
 
-<<<<<<< HEAD
         if session.rank in self.spu_mask:
-            spu_peer_addrs: list[str] = []
-=======
-        if (1 << session.rank) & self.spu_mask != 0:
             spu_addrs: list[str] = []
->>>>>>> 48fc55cc
             for rank, addr in enumerate(session.addrs):
                 if rank in Mask(spu_mask):
                     ip, port = addr.split(":")
                     new_addr = f"{ip}:{int(port) + 100}"
-<<<<<<< HEAD
-                    spu_peer_addrs.append(new_addr)
+                    spu_addrs.append(new_addr)
             spu_rank = self.spu_mask.global_to_relative_rank(session.rank)
-            self.spu_comm = g_link_factory.create_link(spu_rank, spu_peer_addrs)
-=======
-                    spu_addrs.append(new_addr)
-            spu_rank = mask_utils.global_to_relative_rank(session.rank, self.spu_mask)
             self.spu_comm = g_link_factory.create_link(spu_rank, spu_addrs)
->>>>>>> 48fc55cc
         else:
             self.spu_comm = None
 
