version = 1
revision = 3
requires-python = ">=3.10, <3.12"
resolution-markers = [
    "python_full_version >= '3.11'",
    "python_full_version < '3.11'",
]

[[package]]
name = "absl-py"
version = "2.3.1"
source = { registry = "https://mirrors.aliyun.com/pypi/simple/" }
sdist = { url = "https://mirrors.aliyun.com/pypi/packages/10/2a/c93173ffa1b39c1d0395b7e842bbdc62e556ca9d8d3b5572926f3e4ca752/absl_py-2.3.1.tar.gz", hash = "sha256:a97820526f7fbfd2ec1bce83f3f25e3a14840dac0d8e02a0b71cd75db3f77fc9" }
wheels = [
    { url = "https://mirrors.aliyun.com/pypi/packages/8f/aa/ba0014cc4659328dc818a28827be78e6d97312ab0cb98105a770924dc11e/absl_py-2.3.1-py3-none-any.whl", hash = "sha256:eeecf07f0c2a93ace0772c92e596ace6d3d3996c042b2128459aaae2a76de11d" },
]

[[package]]
name = "annotated-types"
version = "0.7.0"
source = { registry = "https://mirrors.aliyun.com/pypi/simple/" }
sdist = { url = "https://mirrors.aliyun.com/pypi/packages/ee/67/531ea369ba64dcff5ec9c3402f9f51bf748cec26dde048a2f973a4eea7f5/annotated_types-0.7.0.tar.gz", hash = "sha256:aff07c09a53a08bc8cfccb9c85b05f1aa9a2a6f23728d790723543408344ce89" }
wheels = [
    { url = "https://mirrors.aliyun.com/pypi/packages/78/b6/6307fbef88d9b5ee7421e68d78a9f162e0da4900bc5f5793f6d3d0e34fb8/annotated_types-0.7.0-py3-none-any.whl", hash = "sha256:1f02e8b43a8fbbc3f3e0d4f0f4bfc8131bcb4eebe8849b8e5c773f3a1c582a53" },
]

[[package]]
name = "anyio"
version = "4.10.0"
source = { registry = "https://mirrors.aliyun.com/pypi/simple/" }
dependencies = [
    { name = "exceptiongroup", marker = "python_full_version < '3.11'" },
    { name = "idna" },
    { name = "sniffio" },
    { name = "typing-extensions" },
]
sdist = { url = "https://mirrors.aliyun.com/pypi/packages/f1/b4/636b3b65173d3ce9a38ef5f0522789614e590dab6a8d505340a4efe4c567/anyio-4.10.0.tar.gz", hash = "sha256:3f3fae35c96039744587aa5b8371e7e8e603c0702999535961dd336026973ba6" }
wheels = [
    { url = "https://mirrors.aliyun.com/pypi/packages/6f/12/e5e0282d673bb9746bacfb6e2dba8719989d3660cdb2ea79aee9a9651afb/anyio-4.10.0-py3-none-any.whl", hash = "sha256:60e474ac86736bbfd6f210f7a61218939c318f43f9972497381f1c5e930ed3d1" },
]

[[package]]
name = "astunparse"
version = "1.6.3"
source = { registry = "https://mirrors.aliyun.com/pypi/simple/" }
dependencies = [
    { name = "six" },
    { name = "wheel" },
]
sdist = { url = "https://mirrors.aliyun.com/pypi/packages/f3/af/4182184d3c338792894f34a62672919db7ca008c89abee9b564dd34d8029/astunparse-1.6.3.tar.gz", hash = "sha256:5ad93a8456f0d084c3456d059fd9a92cce667963232cbf763eac3bc5b7940872" }
wheels = [
    { url = "https://mirrors.aliyun.com/pypi/packages/2b/03/13dde6512ad7b4557eb792fbcf0c653af6076b81e5941d36ec61f7ce6028/astunparse-1.6.3-py2.py3-none-any.whl", hash = "sha256:c2652417f2c8b5bb325c885ae329bdf3f86424075c4fd1a128674bc6fba4b8e8" },
]

[[package]]
name = "atomicwrites"
version = "1.4.1"
source = { registry = "https://mirrors.aliyun.com/pypi/simple/" }
sdist = { url = "https://mirrors.aliyun.com/pypi/packages/87/c6/53da25344e3e3a9c01095a89f16dbcda021c609ddb42dd6d7c0528236fb2/atomicwrites-1.4.1.tar.gz", hash = "sha256:81b2c9071a49367a7f770170e5eec8cb66567cfbbc8c73d20ce5ca4a8d71cf11" }

[[package]]
name = "attrs"
version = "25.3.0"
source = { registry = "https://mirrors.aliyun.com/pypi/simple/" }
sdist = { url = "https://mirrors.aliyun.com/pypi/packages/5a/b0/1367933a8532ee6ff8d63537de4f1177af4bff9f3e829baf7331f595bb24/attrs-25.3.0.tar.gz", hash = "sha256:75d7cefc7fb576747b2c81b4442d4d4a1ce0900973527c011d1030fd3bf4af1b" }
wheels = [
    { url = "https://mirrors.aliyun.com/pypi/packages/77/06/bb80f5f86020c4551da315d78b3ab75e8228f89f0162f2c3a819e407941a/attrs-25.3.0-py3-none-any.whl", hash = "sha256:427318ce031701fea540783410126f03899a97ffc6f61596ad581ac2e40e3bc3" },
]

[[package]]
name = "cachetools"
version = "6.2.0"
source = { registry = "https://mirrors.aliyun.com/pypi/simple/" }
sdist = { url = "https://mirrors.aliyun.com/pypi/packages/9d/61/e4fad8155db4a04bfb4734c7c8ff0882f078f24294d42798b3568eb63bff/cachetools-6.2.0.tar.gz", hash = "sha256:38b328c0889450f05f5e120f56ab68c8abaf424e1275522b138ffc93253f7e32" }
wheels = [
    { url = "https://mirrors.aliyun.com/pypi/packages/6c/56/3124f61d37a7a4e7cc96afc5492c78ba0cb551151e530b54669ddd1436ef/cachetools-6.2.0-py3-none-any.whl", hash = "sha256:1c76a8960c0041fcc21097e357f882197c79da0dbff766e7317890a65d7d8ba6" },
]

[[package]]
name = "certifi"
version = "2025.8.3"
source = { registry = "https://mirrors.aliyun.com/pypi/simple/" }
sdist = { url = "https://mirrors.aliyun.com/pypi/packages/dc/67/960ebe6bf230a96cda2e0abcf73af550ec4f090005363542f0765df162e0/certifi-2025.8.3.tar.gz", hash = "sha256:e564105f78ded564e3ae7c923924435e1daa7463faeab5bb932bc53ffae63407" }
wheels = [
    { url = "https://mirrors.aliyun.com/pypi/packages/e5/48/1549795ba7742c948d2ad169c1c8cdbae65bc450d6cd753d124b17c8cd32/certifi-2025.8.3-py3-none-any.whl", hash = "sha256:f6c12493cfb1b06ba2ff328595af9350c65d6644968e5d3a2ffd78699af217a5" },
]

[[package]]
name = "cffi"
version = "2.0.0"
source = { registry = "https://mirrors.aliyun.com/pypi/simple/" }
dependencies = [
    { name = "pycparser", marker = "implementation_name != 'PyPy'" },
]
sdist = { url = "https://mirrors.aliyun.com/pypi/packages/eb/56/b1ba7935a17738ae8453301356628e8147c79dbb825bcbc73dc7401f9846/cffi-2.0.0.tar.gz", hash = "sha256:44d1b5909021139fe36001ae048dbdde8214afa20200eda0f64c068cac5d5529" }
wheels = [
    { url = "https://mirrors.aliyun.com/pypi/packages/93/d7/516d984057745a6cd96575eea814fe1edd6646ee6efd552fb7b0921dec83/cffi-2.0.0-cp310-cp310-macosx_10_13_x86_64.whl", hash = "sha256:0cf2d91ecc3fcc0625c2c530fe004f82c110405f101548512cce44322fa8ac44" },
    { url = "https://mirrors.aliyun.com/pypi/packages/9e/84/ad6a0b408daa859246f57c03efd28e5dd1b33c21737c2db84cae8c237aa5/cffi-2.0.0-cp310-cp310-macosx_11_0_arm64.whl", hash = "sha256:f73b96c41e3b2adedc34a7356e64c8eb96e03a3782b535e043a986276ce12a49" },
    { url = "https://mirrors.aliyun.com/pypi/packages/50/bd/b1a6362b80628111e6653c961f987faa55262b4002fcec42308cad1db680/cffi-2.0.0-cp310-cp310-manylinux1_i686.manylinux2014_i686.manylinux_2_17_i686.manylinux_2_5_i686.whl", hash = "sha256:53f77cbe57044e88bbd5ed26ac1d0514d2acf0591dd6bb02a3ae37f76811b80c" },
    { url = "https://mirrors.aliyun.com/pypi/packages/4f/27/6933a8b2562d7bd1fb595074cf99cc81fc3789f6a6c05cdabb46284a3188/cffi-2.0.0-cp310-cp310-manylinux2014_aarch64.manylinux_2_17_aarch64.whl", hash = "sha256:3e837e369566884707ddaf85fc1744b47575005c0a229de3327f8f9a20f4efeb" },
    { url = "https://mirrors.aliyun.com/pypi/packages/05/eb/b86f2a2645b62adcfff53b0dd97e8dfafb5c8aa864bd0d9a2c2049a0d551/cffi-2.0.0-cp310-cp310-manylinux2014_ppc64le.manylinux_2_17_ppc64le.whl", hash = "sha256:5eda85d6d1879e692d546a078b44251cdd08dd1cfb98dfb77b670c97cee49ea0" },
    { url = "https://mirrors.aliyun.com/pypi/packages/9f/e0/6cbe77a53acf5acc7c08cc186c9928864bd7c005f9efd0d126884858a5fe/cffi-2.0.0-cp310-cp310-manylinux2014_s390x.manylinux_2_17_s390x.whl", hash = "sha256:9332088d75dc3241c702d852d4671613136d90fa6881da7d770a483fd05248b4" },
    { url = "https://mirrors.aliyun.com/pypi/packages/98/29/9b366e70e243eb3d14a5cb488dfd3a0b6b2f1fb001a203f653b93ccfac88/cffi-2.0.0-cp310-cp310-manylinux2014_x86_64.manylinux_2_17_x86_64.whl", hash = "sha256:fc7de24befaeae77ba923797c7c87834c73648a05a4bde34b3b7e5588973a453" },
    { url = "https://mirrors.aliyun.com/pypi/packages/21/7a/13b24e70d2f90a322f2900c5d8e1f14fa7e2a6b3332b7309ba7b2ba51a5a/cffi-2.0.0-cp310-cp310-musllinux_1_2_aarch64.whl", hash = "sha256:cf364028c016c03078a23b503f02058f1814320a56ad535686f90565636a9495" },
    { url = "https://mirrors.aliyun.com/pypi/packages/60/99/c9dc110974c59cc981b1f5b66e1d8af8af764e00f0293266824d9c4254bc/cffi-2.0.0-cp310-cp310-musllinux_1_2_i686.whl", hash = "sha256:e11e82b744887154b182fd3e7e8512418446501191994dbf9c9fc1f32cc8efd5" },
    { url = "https://mirrors.aliyun.com/pypi/packages/49/72/ff2d12dbf21aca1b32a40ed792ee6b40f6dc3a9cf1644bd7ef6e95e0ac5e/cffi-2.0.0-cp310-cp310-musllinux_1_2_x86_64.whl", hash = "sha256:8ea985900c5c95ce9db1745f7933eeef5d314f0565b27625d9a10ec9881e1bfb" },
    { url = "https://mirrors.aliyun.com/pypi/packages/e2/cc/027d7fb82e58c48ea717149b03bcadcbdc293553edb283af792bd4bcbb3f/cffi-2.0.0-cp310-cp310-win32.whl", hash = "sha256:1f72fb8906754ac8a2cc3f9f5aaa298070652a0ffae577e0ea9bd480dc3c931a" },
    { url = "https://mirrors.aliyun.com/pypi/packages/33/fa/072dd15ae27fbb4e06b437eb6e944e75b068deb09e2a2826039e49ee2045/cffi-2.0.0-cp310-cp310-win_amd64.whl", hash = "sha256:b18a3ed7d5b3bd8d9ef7a8cb226502c6bf8308df1525e1cc676c3680e7176739" },
    { url = "https://mirrors.aliyun.com/pypi/packages/12/4a/3dfd5f7850cbf0d06dc84ba9aa00db766b52ca38d8b86e3a38314d52498c/cffi-2.0.0-cp311-cp311-macosx_10_13_x86_64.whl", hash = "sha256:b4c854ef3adc177950a8dfc81a86f5115d2abd545751a304c5bcf2c2c7283cfe" },
    { url = "https://mirrors.aliyun.com/pypi/packages/4f/8b/f0e4c441227ba756aafbe78f117485b25bb26b1c059d01f137fa6d14896b/cffi-2.0.0-cp311-cp311-macosx_11_0_arm64.whl", hash = "sha256:2de9a304e27f7596cd03d16f1b7c72219bd944e99cc52b84d0145aefb07cbd3c" },
    { url = "https://mirrors.aliyun.com/pypi/packages/b1/b7/1200d354378ef52ec227395d95c2576330fd22a869f7a70e88e1447eb234/cffi-2.0.0-cp311-cp311-manylinux1_i686.manylinux2014_i686.manylinux_2_17_i686.manylinux_2_5_i686.whl", hash = "sha256:baf5215e0ab74c16e2dd324e8ec067ef59e41125d3eade2b863d294fd5035c92" },
    { url = "https://mirrors.aliyun.com/pypi/packages/b8/56/6033f5e86e8cc9bb629f0077ba71679508bdf54a9a5e112a3c0b91870332/cffi-2.0.0-cp311-cp311-manylinux2014_aarch64.manylinux_2_17_aarch64.whl", hash = "sha256:730cacb21e1bdff3ce90babf007d0a0917cc3e6492f336c2f0134101e0944f93" },
    { url = "https://mirrors.aliyun.com/pypi/packages/dc/7f/55fecd70f7ece178db2f26128ec41430d8720f2d12ca97bf8f0a628207d5/cffi-2.0.0-cp311-cp311-manylinux2014_ppc64le.manylinux_2_17_ppc64le.whl", hash = "sha256:6824f87845e3396029f3820c206e459ccc91760e8fa24422f8b0c3d1731cbec5" },
    { url = "https://mirrors.aliyun.com/pypi/packages/84/ef/a7b77c8bdc0f77adc3b46888f1ad54be8f3b7821697a7b89126e829e676a/cffi-2.0.0-cp311-cp311-manylinux2014_s390x.manylinux_2_17_s390x.whl", hash = "sha256:9de40a7b0323d889cf8d23d1ef214f565ab154443c42737dfe52ff82cf857664" },
    { url = "https://mirrors.aliyun.com/pypi/packages/d7/91/500d892b2bf36529a75b77958edfcd5ad8e2ce4064ce2ecfeab2125d72d1/cffi-2.0.0-cp311-cp311-manylinux2014_x86_64.manylinux_2_17_x86_64.whl", hash = "sha256:8941aaadaf67246224cee8c3803777eed332a19d909b47e29c9842ef1e79ac26" },
    { url = "https://mirrors.aliyun.com/pypi/packages/44/64/58f6255b62b101093d5df22dcb752596066c7e89dd725e0afaed242a61be/cffi-2.0.0-cp311-cp311-musllinux_1_2_aarch64.whl", hash = "sha256:a05d0c237b3349096d3981b727493e22147f934b20f6f125a3eba8f994bec4a9" },
    { url = "https://mirrors.aliyun.com/pypi/packages/ab/49/fa72cebe2fd8a55fbe14956f9970fe8eb1ac59e5df042f603ef7c8ba0adc/cffi-2.0.0-cp311-cp311-musllinux_1_2_i686.whl", hash = "sha256:94698a9c5f91f9d138526b48fe26a199609544591f859c870d477351dc7b2414" },
    { url = "https://mirrors.aliyun.com/pypi/packages/0b/28/dd0967a76aab36731b6ebfe64dec4e981aff7e0608f60c2d46b46982607d/cffi-2.0.0-cp311-cp311-musllinux_1_2_x86_64.whl", hash = "sha256:5fed36fccc0612a53f1d4d9a816b50a36702c28a2aa880cb8a122b3466638743" },
    { url = "https://mirrors.aliyun.com/pypi/packages/2b/c0/015b25184413d7ab0a410775fdb4a50fca20f5589b5dab1dbbfa3baad8ce/cffi-2.0.0-cp311-cp311-win32.whl", hash = "sha256:c649e3a33450ec82378822b3dad03cc228b8f5963c0c12fc3b1e0ab940f768a5" },
    { url = "https://mirrors.aliyun.com/pypi/packages/ae/8f/dc5531155e7070361eb1b7e4c1a9d896d0cb21c49f807a6c03fd63fc877e/cffi-2.0.0-cp311-cp311-win_amd64.whl", hash = "sha256:66f011380d0e49ed280c789fbd08ff0d40968ee7b665575489afa95c98196ab5" },
    { url = "https://mirrors.aliyun.com/pypi/packages/95/5c/1b493356429f9aecfd56bc171285a4c4ac8697f76e9bbbbb105e537853a1/cffi-2.0.0-cp311-cp311-win_arm64.whl", hash = "sha256:c6638687455baf640e37344fe26d37c404db8b80d037c3d29f58fe8d1c3b194d" },
    { url = "https://mirrors.aliyun.com/pypi/packages/ea/47/4f61023ea636104d4f16ab488e268b93008c3d0bb76893b1b31db1f96802/cffi-2.0.0-cp312-cp312-macosx_10_13_x86_64.whl", hash = "sha256:6d02d6655b0e54f54c4ef0b94eb6be0607b70853c45ce98bd278dc7de718be5d" },
    { url = "https://mirrors.aliyun.com/pypi/packages/df/a2/781b623f57358e360d62cdd7a8c681f074a71d445418a776eef0aadb4ab4/cffi-2.0.0-cp312-cp312-macosx_11_0_arm64.whl", hash = "sha256:8eca2a813c1cb7ad4fb74d368c2ffbbb4789d377ee5bb8df98373c2cc0dee76c" },
    { url = "https://mirrors.aliyun.com/pypi/packages/ff/df/a4f0fbd47331ceeba3d37c2e51e9dfc9722498becbeec2bd8bc856c9538a/cffi-2.0.0-cp312-cp312-manylinux1_i686.manylinux2014_i686.manylinux_2_17_i686.manylinux_2_5_i686.whl", hash = "sha256:21d1152871b019407d8ac3985f6775c079416c282e431a4da6afe7aefd2bccbe" },
    { url = "https://mirrors.aliyun.com/pypi/packages/d5/72/12b5f8d3865bf0f87cf1404d8c374e7487dcf097a1c91c436e72e6badd83/cffi-2.0.0-cp312-cp312-manylinux2014_aarch64.manylinux_2_17_aarch64.whl", hash = "sha256:b21e08af67b8a103c71a250401c78d5e0893beff75e28c53c98f4de42f774062" },
    { url = "https://mirrors.aliyun.com/pypi/packages/c2/95/7a135d52a50dfa7c882ab0ac17e8dc11cec9d55d2c18dda414c051c5e69e/cffi-2.0.0-cp312-cp312-manylinux2014_ppc64le.manylinux_2_17_ppc64le.whl", hash = "sha256:1e3a615586f05fc4065a8b22b8152f0c1b00cdbc60596d187c2a74f9e3036e4e" },
    { url = "https://mirrors.aliyun.com/pypi/packages/3a/c8/15cb9ada8895957ea171c62dc78ff3e99159ee7adb13c0123c001a2546c1/cffi-2.0.0-cp312-cp312-manylinux2014_s390x.manylinux_2_17_s390x.whl", hash = "sha256:81afed14892743bbe14dacb9e36d9e0e504cd204e0b165062c488942b9718037" },
    { url = "https://mirrors.aliyun.com/pypi/packages/78/2d/7fa73dfa841b5ac06c7b8855cfc18622132e365f5b81d02230333ff26e9e/cffi-2.0.0-cp312-cp312-manylinux2014_x86_64.manylinux_2_17_x86_64.whl", hash = "sha256:3e17ed538242334bf70832644a32a7aae3d83b57567f9fd60a26257e992b79ba" },
    { url = "https://mirrors.aliyun.com/pypi/packages/07/e0/267e57e387b4ca276b90f0434ff88b2c2241ad72b16d31836adddfd6031b/cffi-2.0.0-cp312-cp312-musllinux_1_2_aarch64.whl", hash = "sha256:3925dd22fa2b7699ed2617149842d2e6adde22b262fcbfada50e3d195e4b3a94" },
    { url = "https://mirrors.aliyun.com/pypi/packages/b6/75/1f2747525e06f53efbd878f4d03bac5b859cbc11c633d0fb81432d98a795/cffi-2.0.0-cp312-cp312-musllinux_1_2_x86_64.whl", hash = "sha256:2c8f814d84194c9ea681642fd164267891702542f028a15fc97d4674b6206187" },
    { url = "https://mirrors.aliyun.com/pypi/packages/7b/2b/2b6435f76bfeb6bbf055596976da087377ede68df465419d192acf00c437/cffi-2.0.0-cp312-cp312-win32.whl", hash = "sha256:da902562c3e9c550df360bfa53c035b2f241fed6d9aef119048073680ace4a18" },
    { url = "https://mirrors.aliyun.com/pypi/packages/f8/ed/13bd4418627013bec4ed6e54283b1959cf6db888048c7cf4b4c3b5b36002/cffi-2.0.0-cp312-cp312-win_amd64.whl", hash = "sha256:da68248800ad6320861f129cd9c1bf96ca849a2771a59e0344e88681905916f5" },
    { url = "https://mirrors.aliyun.com/pypi/packages/95/31/9f7f93ad2f8eff1dbc1c3656d7ca5bfd8fb52c9d786b4dcf19b2d02217fa/cffi-2.0.0-cp312-cp312-win_arm64.whl", hash = "sha256:4671d9dd5ec934cb9a73e7ee9676f9362aba54f7f34910956b84d727b0d73fb6" },
    { url = "https://mirrors.aliyun.com/pypi/packages/4b/8d/a0a47a0c9e413a658623d014e91e74a50cdd2c423f7ccfd44086ef767f90/cffi-2.0.0-cp313-cp313-macosx_10_13_x86_64.whl", hash = "sha256:00bdf7acc5f795150faa6957054fbbca2439db2f775ce831222b66f192f03beb" },
    { url = "https://mirrors.aliyun.com/pypi/packages/4a/d2/a6c0296814556c68ee32009d9c2ad4f85f2707cdecfd7727951ec228005d/cffi-2.0.0-cp313-cp313-macosx_11_0_arm64.whl", hash = "sha256:45d5e886156860dc35862657e1494b9bae8dfa63bf56796f2fb56e1679fc0bca" },
    { url = "https://mirrors.aliyun.com/pypi/packages/b0/1e/d22cc63332bd59b06481ceaac49d6c507598642e2230f201649058a7e704/cffi-2.0.0-cp313-cp313-manylinux1_i686.manylinux2014_i686.manylinux_2_17_i686.manylinux_2_5_i686.whl", hash = "sha256:07b271772c100085dd28b74fa0cd81c8fb1a3ba18b21e03d7c27f3436a10606b" },
    { url = "https://mirrors.aliyun.com/pypi/packages/a9/f5/a2c23eb03b61a0b8747f211eb716446c826ad66818ddc7810cc2cc19b3f2/cffi-2.0.0-cp313-cp313-manylinux2014_aarch64.manylinux_2_17_aarch64.whl", hash = "sha256:d48a880098c96020b02d5a1f7d9251308510ce8858940e6fa99ece33f610838b" },
    { url = "https://mirrors.aliyun.com/pypi/packages/f2/7f/e6647792fc5850d634695bc0e6ab4111ae88e89981d35ac269956605feba/cffi-2.0.0-cp313-cp313-manylinux2014_ppc64le.manylinux_2_17_ppc64le.whl", hash = "sha256:f93fd8e5c8c0a4aa1f424d6173f14a892044054871c771f8566e4008eaa359d2" },
    { url = "https://mirrors.aliyun.com/pypi/packages/cb/1e/a5a1bd6f1fb30f22573f76533de12a00bf274abcdc55c8edab639078abb6/cffi-2.0.0-cp313-cp313-manylinux2014_s390x.manylinux_2_17_s390x.whl", hash = "sha256:dd4f05f54a52fb558f1ba9f528228066954fee3ebe629fc1660d874d040ae5a3" },
    { url = "https://mirrors.aliyun.com/pypi/packages/98/df/0a1755e750013a2081e863e7cd37e0cdd02664372c754e5560099eb7aa44/cffi-2.0.0-cp313-cp313-manylinux2014_x86_64.manylinux_2_17_x86_64.whl", hash = "sha256:c8d3b5532fc71b7a77c09192b4a5a200ea992702734a2e9279a37f2478236f26" },
    { url = "https://mirrors.aliyun.com/pypi/packages/50/e1/a969e687fcf9ea58e6e2a928ad5e2dd88cc12f6f0ab477e9971f2309b57c/cffi-2.0.0-cp313-cp313-musllinux_1_2_aarch64.whl", hash = "sha256:d9b29c1f0ae438d5ee9acb31cadee00a58c46cc9c0b2f9038c6b0b3470877a8c" },
    { url = "https://mirrors.aliyun.com/pypi/packages/36/54/0362578dd2c9e557a28ac77698ed67323ed5b9775ca9d3fe73fe191bb5d8/cffi-2.0.0-cp313-cp313-musllinux_1_2_x86_64.whl", hash = "sha256:6d50360be4546678fc1b79ffe7a66265e28667840010348dd69a314145807a1b" },
    { url = "https://mirrors.aliyun.com/pypi/packages/eb/6d/bf9bda840d5f1dfdbf0feca87fbdb64a918a69bca42cfa0ba7b137c48cb8/cffi-2.0.0-cp313-cp313-win32.whl", hash = "sha256:74a03b9698e198d47562765773b4a8309919089150a0bb17d829ad7b44b60d27" },
    { url = "https://mirrors.aliyun.com/pypi/packages/37/18/6519e1ee6f5a1e579e04b9ddb6f1676c17368a7aba48299c3759bbc3c8b3/cffi-2.0.0-cp313-cp313-win_amd64.whl", hash = "sha256:19f705ada2530c1167abacb171925dd886168931e0a7b78f5bffcae5c6b5be75" },
    { url = "https://mirrors.aliyun.com/pypi/packages/cb/0e/02ceeec9a7d6ee63bb596121c2c8e9b3a9e150936f4fbef6ca1943e6137c/cffi-2.0.0-cp313-cp313-win_arm64.whl", hash = "sha256:256f80b80ca3853f90c21b23ee78cd008713787b1b1e93eae9f3d6a7134abd91" },
    { url = "https://mirrors.aliyun.com/pypi/packages/92/c4/3ce07396253a83250ee98564f8d7e9789fab8e58858f35d07a9a2c78de9f/cffi-2.0.0-cp314-cp314-macosx_10_13_x86_64.whl", hash = "sha256:fc33c5141b55ed366cfaad382df24fe7dcbc686de5be719b207bb248e3053dc5" },
    { url = "https://mirrors.aliyun.com/pypi/packages/59/dd/27e9fa567a23931c838c6b02d0764611c62290062a6d4e8ff7863daf9730/cffi-2.0.0-cp314-cp314-macosx_11_0_arm64.whl", hash = "sha256:c654de545946e0db659b3400168c9ad31b5d29593291482c43e3564effbcee13" },
    { url = "https://mirrors.aliyun.com/pypi/packages/d6/43/0e822876f87ea8a4ef95442c3d766a06a51fc5298823f884ef87aaad168c/cffi-2.0.0-cp314-cp314-manylinux2014_aarch64.manylinux_2_17_aarch64.whl", hash = "sha256:24b6f81f1983e6df8db3adc38562c83f7d4a0c36162885ec7f7b77c7dcbec97b" },
    { url = "https://mirrors.aliyun.com/pypi/packages/b4/89/76799151d9c2d2d1ead63c2429da9ea9d7aac304603de0c6e8764e6e8e70/cffi-2.0.0-cp314-cp314-manylinux2014_ppc64le.manylinux_2_17_ppc64le.whl", hash = "sha256:12873ca6cb9b0f0d3a0da705d6086fe911591737a59f28b7936bdfed27c0d47c" },
    { url = "https://mirrors.aliyun.com/pypi/packages/bb/dd/3465b14bb9e24ee24cb88c9e3730f6de63111fffe513492bf8c808a3547e/cffi-2.0.0-cp314-cp314-manylinux2014_s390x.manylinux_2_17_s390x.whl", hash = "sha256:d9b97165e8aed9272a6bb17c01e3cc5871a594a446ebedc996e2397a1c1ea8ef" },
    { url = "https://mirrors.aliyun.com/pypi/packages/47/d9/d83e293854571c877a92da46fdec39158f8d7e68da75bf73581225d28e90/cffi-2.0.0-cp314-cp314-manylinux2014_x86_64.manylinux_2_17_x86_64.whl", hash = "sha256:afb8db5439b81cf9c9d0c80404b60c3cc9c3add93e114dcae767f1477cb53775" },
    { url = "https://mirrors.aliyun.com/pypi/packages/2b/0f/1f177e3683aead2bb00f7679a16451d302c436b5cbf2505f0ea8146ef59e/cffi-2.0.0-cp314-cp314-musllinux_1_2_aarch64.whl", hash = "sha256:737fe7d37e1a1bffe70bd5754ea763a62a066dc5913ca57e957824b72a85e205" },
    { url = "https://mirrors.aliyun.com/pypi/packages/c6/0f/cafacebd4b040e3119dcb32fed8bdef8dfe94da653155f9d0b9dc660166e/cffi-2.0.0-cp314-cp314-musllinux_1_2_x86_64.whl", hash = "sha256:38100abb9d1b1435bc4cc340bb4489635dc2f0da7456590877030c9b3d40b0c1" },
    { url = "https://mirrors.aliyun.com/pypi/packages/3e/aa/df335faa45b395396fcbc03de2dfcab242cd61a9900e914fe682a59170b1/cffi-2.0.0-cp314-cp314-win32.whl", hash = "sha256:087067fa8953339c723661eda6b54bc98c5625757ea62e95eb4898ad5e776e9f" },
    { url = "https://mirrors.aliyun.com/pypi/packages/bb/92/882c2d30831744296ce713f0feb4c1cd30f346ef747b530b5318715cc367/cffi-2.0.0-cp314-cp314-win_amd64.whl", hash = "sha256:203a48d1fb583fc7d78a4c6655692963b860a417c0528492a6bc21f1aaefab25" },
    { url = "https://mirrors.aliyun.com/pypi/packages/9f/2c/98ece204b9d35a7366b5b2c6539c350313ca13932143e79dc133ba757104/cffi-2.0.0-cp314-cp314-win_arm64.whl", hash = "sha256:dbd5c7a25a7cb98f5ca55d258b103a2054f859a46ae11aaf23134f9cc0d356ad" },
    { url = "https://mirrors.aliyun.com/pypi/packages/3e/61/c768e4d548bfa607abcda77423448df8c471f25dbe64fb2ef6d555eae006/cffi-2.0.0-cp314-cp314t-macosx_10_13_x86_64.whl", hash = "sha256:9a67fc9e8eb39039280526379fb3a70023d77caec1852002b4da7e8b270c4dd9" },
    { url = "https://mirrors.aliyun.com/pypi/packages/2c/ea/5f76bce7cf6fcd0ab1a1058b5af899bfbef198bea4d5686da88471ea0336/cffi-2.0.0-cp314-cp314t-macosx_11_0_arm64.whl", hash = "sha256:7a66c7204d8869299919db4d5069a82f1561581af12b11b3c9f48c584eb8743d" },
    { url = "https://mirrors.aliyun.com/pypi/packages/be/b4/c56878d0d1755cf9caa54ba71e5d049479c52f9e4afc230f06822162ab2f/cffi-2.0.0-cp314-cp314t-manylinux2014_aarch64.manylinux_2_17_aarch64.whl", hash = "sha256:7cc09976e8b56f8cebd752f7113ad07752461f48a58cbba644139015ac24954c" },
    { url = "https://mirrors.aliyun.com/pypi/packages/e0/0d/eb704606dfe8033e7128df5e90fee946bbcb64a04fcdaa97321309004000/cffi-2.0.0-cp314-cp314t-manylinux2014_ppc64le.manylinux_2_17_ppc64le.whl", hash = "sha256:92b68146a71df78564e4ef48af17551a5ddd142e5190cdf2c5624d0c3ff5b2e8" },
    { url = "https://mirrors.aliyun.com/pypi/packages/d8/19/3c435d727b368ca475fb8742ab97c9cb13a0de600ce86f62eab7fa3eea60/cffi-2.0.0-cp314-cp314t-manylinux2014_s390x.manylinux_2_17_s390x.whl", hash = "sha256:b1e74d11748e7e98e2f426ab176d4ed720a64412b6a15054378afdb71e0f37dc" },
    { url = "https://mirrors.aliyun.com/pypi/packages/d0/44/681604464ed9541673e486521497406fadcc15b5217c3e326b061696899a/cffi-2.0.0-cp314-cp314t-manylinux2014_x86_64.manylinux_2_17_x86_64.whl", hash = "sha256:28a3a209b96630bca57cce802da70c266eb08c6e97e5afd61a75611ee6c64592" },
    { url = "https://mirrors.aliyun.com/pypi/packages/25/8e/342a504ff018a2825d395d44d63a767dd8ebc927ebda557fecdaca3ac33a/cffi-2.0.0-cp314-cp314t-musllinux_1_2_aarch64.whl", hash = "sha256:7553fb2090d71822f02c629afe6042c299edf91ba1bf94951165613553984512" },
    { url = "https://mirrors.aliyun.com/pypi/packages/e1/5e/b666bacbbc60fbf415ba9988324a132c9a7a0448a9a8f125074671c0f2c3/cffi-2.0.0-cp314-cp314t-musllinux_1_2_x86_64.whl", hash = "sha256:6c6c373cfc5c83a975506110d17457138c8c63016b563cc9ed6e056a82f13ce4" },
    { url = "https://mirrors.aliyun.com/pypi/packages/a0/1d/ec1a60bd1a10daa292d3cd6bb0b359a81607154fb8165f3ec95fe003b85c/cffi-2.0.0-cp314-cp314t-win32.whl", hash = "sha256:1fc9ea04857caf665289b7a75923f2c6ed559b8298a1b8c49e59f7dd95c8481e" },
    { url = "https://mirrors.aliyun.com/pypi/packages/bf/41/4c1168c74fac325c0c8156f04b6749c8b6a8f405bbf91413ba088359f60d/cffi-2.0.0-cp314-cp314t-win_amd64.whl", hash = "sha256:d68b6cef7827e8641e8ef16f4494edda8b36104d79773a334beaa1e3521430f6" },
    { url = "https://mirrors.aliyun.com/pypi/packages/ae/3a/dbeec9d1ee0844c679f6bb5d6ad4e9f198b1224f4e7a32825f47f6192b0c/cffi-2.0.0-cp314-cp314t-win_arm64.whl", hash = "sha256:0a1527a803f0a659de1af2e1fd700213caba79377e27e4693648c2923da066f9" },
]

[[package]]
name = "cfgv"
version = "3.4.0"
source = { registry = "https://mirrors.aliyun.com/pypi/simple/" }
sdist = { url = "https://mirrors.aliyun.com/pypi/packages/11/74/539e56497d9bd1d484fd863dd69cbbfa653cd2aa27abfe35653494d85e94/cfgv-3.4.0.tar.gz", hash = "sha256:e52591d4c5f5dead8e0f673fb16db7949d2cfb3f7da4582893288f0ded8fe560" }
wheels = [
    { url = "https://mirrors.aliyun.com/pypi/packages/c5/55/51844dd50c4fc7a33b653bfaba4c2456f06955289ca770a5dbd5fd267374/cfgv-3.4.0-py2.py3-none-any.whl", hash = "sha256:b7265b1f29fd3316bfcd2b330d63d024f2bfd8bcb8b0272f8e19a504856c48f9" },
]

[[package]]
name = "charset-normalizer"
version = "3.4.3"
source = { registry = "https://mirrors.aliyun.com/pypi/simple/" }
sdist = { url = "https://mirrors.aliyun.com/pypi/packages/83/2d/5fd176ceb9b2fc619e63405525573493ca23441330fcdaee6bef9460e924/charset_normalizer-3.4.3.tar.gz", hash = "sha256:6fce4b8500244f6fcb71465d4a4930d132ba9ab8e71a7859e6a5d59851068d14" }
wheels = [
    { url = "https://mirrors.aliyun.com/pypi/packages/d6/98/f3b8013223728a99b908c9344da3aa04ee6e3fa235f19409033eda92fb78/charset_normalizer-3.4.3-cp310-cp310-macosx_10_9_universal2.whl", hash = "sha256:fb7f67a1bfa6e40b438170ebdc8158b78dc465a5a67b6dde178a46987b244a72" },
    { url = "https://mirrors.aliyun.com/pypi/packages/21/40/5188be1e3118c82dcb7c2a5ba101b783822cfb413a0268ed3be0468532de/charset_normalizer-3.4.3-cp310-cp310-manylinux2014_aarch64.manylinux_2_17_aarch64.manylinux_2_28_aarch64.whl", hash = "sha256:cc9370a2da1ac13f0153780040f465839e6cccb4a1e44810124b4e22483c93fe" },
    { url = "https://mirrors.aliyun.com/pypi/packages/37/60/5d0d74bc1e1380f0b72c327948d9c2aca14b46a9efd87604e724260f384c/charset_normalizer-3.4.3-cp310-cp310-manylinux2014_ppc64le.manylinux_2_17_ppc64le.manylinux_2_28_ppc64le.whl", hash = "sha256:07a0eae9e2787b586e129fdcbe1af6997f8d0e5abaa0bc98c0e20e124d67e601" },
    { url = "https://mirrors.aliyun.com/pypi/packages/85/9a/d891f63722d9158688de58d050c59dc3da560ea7f04f4c53e769de5140f5/charset_normalizer-3.4.3-cp310-cp310-manylinux2014_s390x.manylinux_2_17_s390x.manylinux_2_28_s390x.whl", hash = "sha256:74d77e25adda8581ffc1c720f1c81ca082921329452eba58b16233ab1842141c" },
    { url = "https://mirrors.aliyun.com/pypi/packages/65/1a/7425c952944a6521a9cfa7e675343f83fd82085b8af2b1373a2409c683dc/charset_normalizer-3.4.3-cp310-cp310-manylinux2014_x86_64.manylinux_2_17_x86_64.manylinux_2_28_x86_64.whl", hash = "sha256:d0e909868420b7049dafd3a31d45125b31143eec59235311fc4c57ea26a4acd2" },
    { url = "https://mirrors.aliyun.com/pypi/packages/f0/c9/a2c9c2a355a8594ce2446085e2ec97fd44d323c684ff32042e2a6b718e1d/charset_normalizer-3.4.3-cp310-cp310-musllinux_1_2_aarch64.whl", hash = "sha256:c6f162aabe9a91a309510d74eeb6507fab5fff92337a15acbe77753d88d9dcf0" },
    { url = "https://mirrors.aliyun.com/pypi/packages/3b/38/20a1f44e4851aa1c9105d6e7110c9d020e093dfa5836d712a5f074a12bf7/charset_normalizer-3.4.3-cp310-cp310-musllinux_1_2_ppc64le.whl", hash = "sha256:4ca4c094de7771a98d7fbd67d9e5dbf1eb73efa4f744a730437d8a3a5cf994f0" },
    { url = "https://mirrors.aliyun.com/pypi/packages/a4/fa/384d2c0f57edad03d7bec3ebefb462090d8905b4ff5a2d2525f3bb711fac/charset_normalizer-3.4.3-cp310-cp310-musllinux_1_2_s390x.whl", hash = "sha256:02425242e96bcf29a49711b0ca9f37e451da7c70562bc10e8ed992a5a7a25cc0" },
    { url = "https://mirrors.aliyun.com/pypi/packages/33/9e/eca49d35867ca2db336b6ca27617deed4653b97ebf45dfc21311ce473c37/charset_normalizer-3.4.3-cp310-cp310-musllinux_1_2_x86_64.whl", hash = "sha256:78deba4d8f9590fe4dae384aeff04082510a709957e968753ff3c48399f6f92a" },
    { url = "https://mirrors.aliyun.com/pypi/packages/2a/91/26c3036e62dfe8de8061182d33be5025e2424002125c9500faff74a6735e/charset_normalizer-3.4.3-cp310-cp310-win32.whl", hash = "sha256:d79c198e27580c8e958906f803e63cddb77653731be08851c7df0b1a14a8fc0f" },
    { url = "https://mirrors.aliyun.com/pypi/packages/e2/c6/f05db471f81af1fa01839d44ae2a8bfeec8d2a8b4590f16c4e7393afd323/charset_normalizer-3.4.3-cp310-cp310-win_amd64.whl", hash = "sha256:c6e490913a46fa054e03699c70019ab869e990270597018cef1d8562132c2669" },
    { url = "https://mirrors.aliyun.com/pypi/packages/7f/b5/991245018615474a60965a7c9cd2b4efbaabd16d582a5547c47ee1c7730b/charset_normalizer-3.4.3-cp311-cp311-macosx_10_9_universal2.whl", hash = "sha256:b256ee2e749283ef3ddcff51a675ff43798d92d746d1a6e4631bf8c707d22d0b" },
    { url = "https://mirrors.aliyun.com/pypi/packages/c7/2a/ae245c41c06299ec18262825c1569c5d3298fc920e4ddf56ab011b417efd/charset_normalizer-3.4.3-cp311-cp311-manylinux2014_aarch64.manylinux_2_17_aarch64.manylinux_2_28_aarch64.whl", hash = "sha256:13faeacfe61784e2559e690fc53fa4c5ae97c6fcedb8eb6fb8d0a15b475d2c64" },
    { url = "https://mirrors.aliyun.com/pypi/packages/3a/a4/b3b6c76e7a635748c4421d2b92c7b8f90a432f98bda5082049af37ffc8e3/charset_normalizer-3.4.3-cp311-cp311-manylinux2014_ppc64le.manylinux_2_17_ppc64le.manylinux_2_28_ppc64le.whl", hash = "sha256:00237675befef519d9af72169d8604a067d92755e84fe76492fef5441db05b91" },
    { url = "https://mirrors.aliyun.com/pypi/packages/e2/e6/63bb0e10f90a8243c5def74b5b105b3bbbfb3e7bb753915fe333fb0c11ea/charset_normalizer-3.4.3-cp311-cp311-manylinux2014_s390x.manylinux_2_17_s390x.manylinux_2_28_s390x.whl", hash = "sha256:585f3b2a80fbd26b048a0be90c5aae8f06605d3c92615911c3a2b03a8a3b796f" },
    { url = "https://mirrors.aliyun.com/pypi/packages/87/df/b7737ff046c974b183ea9aa111b74185ac8c3a326c6262d413bd5a1b8c69/charset_normalizer-3.4.3-cp311-cp311-manylinux2014_x86_64.manylinux_2_17_x86_64.manylinux_2_28_x86_64.whl", hash = "sha256:0e78314bdc32fa80696f72fa16dc61168fda4d6a0c014e0380f9d02f0e5d8a07" },
    { url = "https://mirrors.aliyun.com/pypi/packages/61/f1/190d9977e0084d3f1dc169acd060d479bbbc71b90bf3e7bf7b9927dec3eb/charset_normalizer-3.4.3-cp311-cp311-musllinux_1_2_aarch64.whl", hash = "sha256:96b2b3d1a83ad55310de8c7b4a2d04d9277d5591f40761274856635acc5fcb30" },
    { url = "https://mirrors.aliyun.com/pypi/packages/4c/92/27dbe365d34c68cfe0ca76f1edd70e8705d82b378cb54ebbaeabc2e3029d/charset_normalizer-3.4.3-cp311-cp311-musllinux_1_2_ppc64le.whl", hash = "sha256:939578d9d8fd4299220161fdd76e86c6a251987476f5243e8864a7844476ba14" },
    { url = "https://mirrors.aliyun.com/pypi/packages/99/04/baae2a1ea1893a01635d475b9261c889a18fd48393634b6270827869fa34/charset_normalizer-3.4.3-cp311-cp311-musllinux_1_2_s390x.whl", hash = "sha256:fd10de089bcdcd1be95a2f73dbe6254798ec1bda9f450d5828c96f93e2536b9c" },
    { url = "https://mirrors.aliyun.com/pypi/packages/2f/36/77da9c6a328c54d17b960c89eccacfab8271fdaaa228305330915b88afa9/charset_normalizer-3.4.3-cp311-cp311-musllinux_1_2_x86_64.whl", hash = "sha256:1e8ac75d72fa3775e0b7cb7e4629cec13b7514d928d15ef8ea06bca03ef01cae" },
    { url = "https://mirrors.aliyun.com/pypi/packages/64/d4/9eb4ff2c167edbbf08cdd28e19078bf195762e9bd63371689cab5ecd3d0d/charset_normalizer-3.4.3-cp311-cp311-win32.whl", hash = "sha256:6cf8fd4c04756b6b60146d98cd8a77d0cdae0e1ca20329da2ac85eed779b6849" },
    { url = "https://mirrors.aliyun.com/pypi/packages/f4/9c/996a4a028222e7761a96634d1820de8a744ff4327a00ada9c8942033089b/charset_normalizer-3.4.3-cp311-cp311-win_amd64.whl", hash = "sha256:31a9a6f775f9bcd865d88ee350f0ffb0e25936a7f930ca98995c05abf1faf21c" },
    { url = "https://mirrors.aliyun.com/pypi/packages/8a/1f/f041989e93b001bc4e44bb1669ccdcf54d3f00e628229a85b08d330615c5/charset_normalizer-3.4.3-py3-none-any.whl", hash = "sha256:ce571ab16d890d23b5c278547ba694193a45011ff86a9162a71307ed9f86759a" },
]

[[package]]
name = "click"
version = "8.2.1"
source = { registry = "https://mirrors.aliyun.com/pypi/simple/" }
dependencies = [
    { name = "colorama", marker = "sys_platform == 'win32'" },
]
sdist = { url = "https://mirrors.aliyun.com/pypi/packages/60/6c/8ca2efa64cf75a977a0d7fac081354553ebe483345c734fb6b6515d96bbc/click-8.2.1.tar.gz", hash = "sha256:27c491cc05d968d271d5a1db13e3b5a184636d9d930f148c50b038f0d0646202" }
wheels = [
    { url = "https://mirrors.aliyun.com/pypi/packages/85/32/10bb5764d90a8eee674e9dc6f4db6a0ab47c8c4d0d83c27f7c39ac415a4d/click-8.2.1-py3-none-any.whl", hash = "sha256:61a3265b914e850b85317d0b3109c7f8cd35a670f963866005d6ef1d5175a12b" },
]

[[package]]
name = "cloudpickle"
version = "3.1.1"
source = { registry = "https://mirrors.aliyun.com/pypi/simple/" }
sdist = { url = "https://mirrors.aliyun.com/pypi/packages/52/39/069100b84d7418bc358d81669d5748efb14b9cceacd2f9c75f550424132f/cloudpickle-3.1.1.tar.gz", hash = "sha256:b216fa8ae4019d5482a8ac3c95d8f6346115d8835911fd4aefd1a445e4242c64" }
wheels = [
    { url = "https://mirrors.aliyun.com/pypi/packages/7e/e8/64c37fadfc2816a7701fa8a6ed8d87327c7d54eacfbfb6edab14a2f2be75/cloudpickle-3.1.1-py3-none-any.whl", hash = "sha256:c8c5a44295039331ee9dad40ba100a9c7297b6f988e50e87ccdf3765a668350e" },
]

[[package]]
name = "coincurve"
version = "21.0.0"
source = { registry = "https://mirrors.aliyun.com/pypi/simple/" }
sdist = { url = "https://mirrors.aliyun.com/pypi/packages/6f/a2/f2a38eb05b747ed3e54e1be33be339d4a14c1f5cc6a6e2b342b5e8160d51/coincurve-21.0.0.tar.gz", hash = "sha256:8b37ce4265a82bebf0e796e21a769e56fdbf8420411ccbe3fafee4ed75b6a6e5" }
wheels = [
    { url = "https://mirrors.aliyun.com/pypi/packages/02/f8/10d98c98c252099f8f2c34074900fc318091e8e3a7dc139c0b596a823992/coincurve-21.0.0-cp310-cp310-macosx_10_9_x86_64.whl", hash = "sha256:986727bba6cf0c5670990358dc6af9a54f8d3e257979b992a9dbd50dd82fa0dc" },
    { url = "https://mirrors.aliyun.com/pypi/packages/f4/49/fe7cbc0683bc2b2cf7327361f6701fc81559acf312d01d4ddeb0b4f3d060/coincurve-21.0.0-cp310-cp310-macosx_11_0_arm64.whl", hash = "sha256:c1c584059de61ed16c658e7eae87ee488e81438897dae8fabeec55ef408af474" },
    { url = "https://mirrors.aliyun.com/pypi/packages/ea/15/e31ea49960e064be8029cef9daea9da8885dee400ff67963b33dc9ac85ae/coincurve-21.0.0-cp310-cp310-manylinux_2_12_i686.manylinux2010_i686.manylinux_2_17_i686.manylinux2014_i686.whl", hash = "sha256:d4210b35c922b2b36c987a48c0b110ab20e490a2d6a92464ca654cb09e739fcc" },
    { url = "https://mirrors.aliyun.com/pypi/packages/40/32/e21a7766df229ea4a2274c4b10173b538ad4a5c2e82ba092eb1e75c0e760/coincurve-21.0.0-cp310-cp310-manylinux_2_17_aarch64.manylinux2014_aarch64.whl", hash = "sha256:cf67332cc647ef52ef371679c76000f096843ae266ae6df5e81906eb6463186b" },
    { url = "https://mirrors.aliyun.com/pypi/packages/43/32/628789b36e5426e7a917a581b5337812e7d4f2ace72bec7e11d095856018/coincurve-21.0.0-cp310-cp310-manylinux_2_17_x86_64.manylinux2014_x86_64.whl", hash = "sha256:997607a952913c6a4bebe86815f458e77a42467b7a75353ccdc16c3336726880" },
    { url = "https://mirrors.aliyun.com/pypi/packages/2f/49/eada90487fd60076bb65cf323a7454a67ad5b1b459a0e7567717e5b9329f/coincurve-21.0.0-cp310-cp310-musllinux_1_2_aarch64.whl", hash = "sha256:cfdd0938f284fb147aa1723a69f8794273ec673b10856b6e6f5f63fcc99d0c2e" },
    { url = "https://mirrors.aliyun.com/pypi/packages/c7/4a/e8f98c8677af1082fa43cbb7289d58e0f7e2167ae0e56f7cad280f60e16c/coincurve-21.0.0-cp310-cp310-musllinux_1_2_i686.whl", hash = "sha256:88c1e3f6df2f2fbe18152c789a18659ee0429dc604fc77530370c9442395f681" },
    { url = "https://mirrors.aliyun.com/pypi/packages/b9/f1/cc0971afb573a69ec6fc2eddbeb6732b5c070cef817f251ea5d70decf8ba/coincurve-21.0.0-cp310-cp310-musllinux_1_2_x86_64.whl", hash = "sha256:530b58ed570895612ef510e28df5e8a33204b03baefb5c986e22811fa09622ef" },
    { url = "https://mirrors.aliyun.com/pypi/packages/08/00/4e3e7e09243fa7b1f362184902c32cf6375557f6a2600ca9eae37c8ccadc/coincurve-21.0.0-cp310-cp310-win_amd64.whl", hash = "sha256:f920af756a98edd738c0cfa431e81e3109aeec6ffd6dffb5ed4f5b5a37aacba8" },
    { url = "https://mirrors.aliyun.com/pypi/packages/b2/c1/69e2c6f575e9503b67d97bb0b1d6962d6a55e25882c46c4972ffb32d7935/coincurve-21.0.0-cp310-cp310-win_arm64.whl", hash = "sha256:070e060d0d57b496e68e48b39d5e3245681376d122827cb8e09f33669ff8cf1b" },
    { url = "https://mirrors.aliyun.com/pypi/packages/19/5a/9aaa096d830b5d1386335759e73038a5352f8cd670efed55d242f92d0bce/coincurve-21.0.0-cp311-cp311-macosx_10_9_x86_64.whl", hash = "sha256:65ec42cab9c60d587fb6275c71f0ebc580625c377a894c4818fb2a2b583a184b" },
    { url = "https://mirrors.aliyun.com/pypi/packages/8a/e4/37dd30ed171432e32c075a03237915c0e69a5a524a807f380d910b276a2a/coincurve-21.0.0-cp311-cp311-macosx_11_0_arm64.whl", hash = "sha256:5828cd08eab928db899238874d1aab12fa1236f30fe095a3b7e26a5fc81df0a3" },
    { url = "https://mirrors.aliyun.com/pypi/packages/09/fd/78870f4babed4981feb9b97b3189aec0f01a1a24be8a1ac04807dc68aa0d/coincurve-21.0.0-cp311-cp311-manylinux_2_12_i686.manylinux2010_i686.manylinux_2_17_i686.manylinux2014_i686.whl", hash = "sha256:54de1cac75182de9f71ce41415faafcaf788303e21cbd0188064e268d61625e5" },
    { url = "https://mirrors.aliyun.com/pypi/packages/9d/fb/b4850f8afc941655ef4c1204b50f9e21f841c6a64aa83a559277ca305cbd/coincurve-21.0.0-cp311-cp311-manylinux_2_17_aarch64.manylinux2014_aarch64.whl", hash = "sha256:07cda058d9394bea30d57a92fdc18ee3ca6b5bc8ef776a479a2ffec917105836" },
    { url = "https://mirrors.aliyun.com/pypi/packages/9d/b7/df41dbcec3f70e383fa024949ce8956ff3b2a1b9eac330fba18c2115eece/coincurve-21.0.0-cp311-cp311-manylinux_2_17_x86_64.manylinux2014_x86_64.whl", hash = "sha256:9070804d7c71badfe4f0bf19b728cfe7c70c12e733938ead6b1db37920b745c0" },
    { url = "https://mirrors.aliyun.com/pypi/packages/70/84/1b2437fc22590073eefb3da0418648b2d5b768951ef851822be8c164b998/coincurve-21.0.0-cp311-cp311-musllinux_1_2_aarch64.whl", hash = "sha256:669ab5db393637824b226de058bb7ea0cb9a0236e1842d7b22f74d4a8a1f1ff1" },
    { url = "https://mirrors.aliyun.com/pypi/packages/9c/4b/893763b3964b3044071a450fdada4c5024dc16f7644258a7bd06cf41e2ba/coincurve-21.0.0-cp311-cp311-musllinux_1_2_i686.whl", hash = "sha256:3bcd538af097b3914ec3cb654262e72e224f95f2e9c1eb7fbd75d843ae4e528e" },
    { url = "https://mirrors.aliyun.com/pypi/packages/77/45/d2f42159cb461f5b070ff848244f1b83f3ea9ec3a3435368f9be33e4e276/coincurve-21.0.0-cp311-cp311-musllinux_1_2_x86_64.whl", hash = "sha256:45b6a5e6b5536e1f46f729829d99ce1f8f847308d339e8880fe7fa1646935c10" },
    { url = "https://mirrors.aliyun.com/pypi/packages/9a/7c/528cff0aa17acd6c64b10c4bd8bb0adb6c96420be4e170916150537f36f6/coincurve-21.0.0-cp311-cp311-win_amd64.whl", hash = "sha256:87597cf30dfc05fa74218810776efacf8816813ab9fa6ea1490f94e9f8b15e77" },
    { url = "https://mirrors.aliyun.com/pypi/packages/cb/91/845b00da05b132e7bb3f3d1c4c301c195b39a9dc8f9962295ff340a27f18/coincurve-21.0.0-cp311-cp311-win_arm64.whl", hash = "sha256:b992d1b1dac85d7f542d9acbcf245667438839484d7f2b032fd032256bcd778e" },
    { url = "https://mirrors.aliyun.com/pypi/packages/f3/61/a2d9e109f99b6f5e65e653ac998b0944c5b82c568ac142fcbb381a4803be/coincurve-21.0.0-cp312-cp312-macosx_10_13_x86_64.whl", hash = "sha256:f60ad56113f08e8c540bb89f4f35f44d434311433195ffff22893ccfa335070c" },
    { url = "https://mirrors.aliyun.com/pypi/packages/24/5a/2da75ee00a722ef1fa068ada3bc34c564595ead86fef573434e2f0cb0a5c/coincurve-21.0.0-cp312-cp312-macosx_11_0_arm64.whl", hash = "sha256:1cb1cd19fb0be22e68ecb60ad950b41f18b9b02eebeffaac9391dc31f74f08f2" },
    { url = "https://mirrors.aliyun.com/pypi/packages/dc/50/6bf0bf7e8a9a9dd419ecc1e479dcb9fbfe657029276ad703806a25a2bef2/coincurve-21.0.0-cp312-cp312-manylinux_2_12_i686.manylinux2010_i686.manylinux_2_17_i686.manylinux2014_i686.whl", hash = "sha256:05d7e255a697b3475d7ae7640d3bdef3d5bc98ce9ce08dd387f780696606c33b" },
    { url = "https://mirrors.aliyun.com/pypi/packages/bd/ab/9e89908fdd09ad522938085587aaa821b022f4def16c286c5580cfc85811/coincurve-21.0.0-cp312-cp312-manylinux_2_17_aarch64.manylinux2014_aarch64.whl", hash = "sha256:5a366c314df7217e3357bb8c7d2cda540b0bce180705f7a0ce2d1d9e28f62ad4" },
    { url = "https://mirrors.aliyun.com/pypi/packages/b7/75/050b6fd08978de85a7b480f0f220ab6a30967c0910119f3096a8dd40befc/coincurve-21.0.0-cp312-cp312-manylinux_2_17_x86_64.manylinux2014_x86_64.whl", hash = "sha256:1b04778b75339c6e46deb9ae3bcfc2250fbe48d1324153e4310fc4996e135715" },
    { url = "https://mirrors.aliyun.com/pypi/packages/d7/62/2740ba0cafebf45708633635fecadcbe582d7a3ed1ce8b4637921feceaf8/coincurve-21.0.0-cp312-cp312-musllinux_1_2_aarch64.whl", hash = "sha256:8efcbdcd50cc219989a2662e6c6552f455efc000a15dd6ab3ebf4f9b187f41a3" },
    { url = "https://mirrors.aliyun.com/pypi/packages/94/14/1f27c3048c4084fa85ef65f42a4ca631f2b184336e6d9446fecec20e0a7f/coincurve-21.0.0-cp312-cp312-musllinux_1_2_i686.whl", hash = "sha256:6df44b4e3b7acdc1453ade52a52e3f8a5b53ecdd5a06bd200f1ec4b4e250f7d9" },
    { url = "https://mirrors.aliyun.com/pypi/packages/ca/22/7ec3ec4c8e7764daa25767d6674cb5741ea2d9b39ff758e9918d22a4b49b/coincurve-21.0.0-cp312-cp312-musllinux_1_2_x86_64.whl", hash = "sha256:bcc0831f07cb75b91c35c13b1362e7b9dc76c376b27d01ff577bec52005e22a8" },
    { url = "https://mirrors.aliyun.com/pypi/packages/fb/60/87982b7499943ab12605df7b14f6001fff331aca0881b260682461e2309d/coincurve-21.0.0-cp312-cp312-win_amd64.whl", hash = "sha256:5dd7b66b83b143f3ad3861a68fc0279167a0bae44fe3931547400b7a200e90b1" },
    { url = "https://mirrors.aliyun.com/pypi/packages/62/c0/65b60b371579570931daca8a3f67debfc1482908b8ed03432297274a27da/coincurve-21.0.0-cp312-cp312-win_arm64.whl", hash = "sha256:78dbe439e8cb22389956a4f2f2312813b4bd0531a0b691d4f8e868c7b366555d" },
    { url = "https://mirrors.aliyun.com/pypi/packages/b3/40/cce55adaec37a588eb24b67da8eb68926546458e12ed2c4c2a21deb93d4c/coincurve-21.0.0-cp313-cp313-macosx_10_13_x86_64.whl", hash = "sha256:9df5ceb5de603b9caf270629996710cf5ed1d43346887bc3895a11258644b65b" },
    { url = "https://mirrors.aliyun.com/pypi/packages/ca/7a/628a30281d246ce98aea56592e0c8e79b03a93ee8b85d688db3388130c2d/coincurve-21.0.0-cp313-cp313-macosx_11_0_arm64.whl", hash = "sha256:154467858d23c48f9e5ab380433bc2625027b50617400e2984cc16f5799ab601" },
    { url = "https://mirrors.aliyun.com/pypi/packages/61/cc/719c5da31e6ba07e438abcf962f7a365eb69a06a0621ca4f2a484f344e09/coincurve-21.0.0-cp313-cp313-manylinux_2_12_i686.manylinux2010_i686.manylinux_2_17_i686.manylinux2014_i686.whl", hash = "sha256:f57f07c44d14d939bed289cdeaba4acb986bba9f729a796b6a341eab1661eedc" },
    { url = "https://mirrors.aliyun.com/pypi/packages/b2/ee/dd14237013d732e7fc3248c0c33a1d36b88b5378dfa3e624a50a23fb6f19/coincurve-21.0.0-cp313-cp313-manylinux_2_17_aarch64.manylinux2014_aarch64.whl", hash = "sha256:3fb03e3a388a93d31ed56a442bdec7983ea404490e21e12af76fb1dbf097082a" },
    { url = "https://mirrors.aliyun.com/pypi/packages/f0/05/eaa7f36a03376ced1c19e0cb563341cc83fe48f5734b2effe8f16d0ee0ab/coincurve-21.0.0-cp313-cp313-manylinux_2_17_x86_64.manylinux2014_x86_64.whl", hash = "sha256:d09ba4fd9d26b00b06645fcd768c5ad44832a1fa847ebe8fb44970d3204c3cb7" },
    { url = "https://mirrors.aliyun.com/pypi/packages/39/32/fc75f1dd914ac95eb2704425c7ca1a9f509f982e15d05e0ca895b9e6ea9c/coincurve-21.0.0-cp313-cp313-musllinux_1_2_aarch64.whl", hash = "sha256:1a1e7ee73bc1b3bcf14c7b0d1f44e6485785d3b53ef7b16173c36d3cefa57f93" },
    { url = "https://mirrors.aliyun.com/pypi/packages/1a/4b/8c6e65b5755e26fc02077803879747615c1c327047328d1784bccb4ff4c3/coincurve-21.0.0-cp313-cp313-musllinux_1_2_i686.whl", hash = "sha256:ad05952b6edc593a874df61f1bc79db99d716ec48ba4302d699e14a419fe6f51" },
    { url = "https://mirrors.aliyun.com/pypi/packages/64/bc/d0a743305ff9fa26e72b4c77b534d5958ec8030b3772555a7172a0c134e5/coincurve-21.0.0-cp313-cp313-musllinux_1_2_x86_64.whl", hash = "sha256:4d2bf350ced38b73db9efa1ff8fd16a67a1cb35abb2dda50d89661b531f03fd3" },
    { url = "https://mirrors.aliyun.com/pypi/packages/9d/44/ab082e2dc8c9a45774f1bb9961f58b43c0882b866f5c469ead932d45a35d/coincurve-21.0.0-cp313-cp313-win_amd64.whl", hash = "sha256:54d9500c56d5499375e579c3917472ffcf804c3584dd79052a79974280985c74" },
    { url = "https://mirrors.aliyun.com/pypi/packages/f3/94/407f6fc811310f15b1fc7255f436f6a9040854213beeb10093f56b5b7fd3/coincurve-21.0.0-cp313-cp313-win_arm64.whl", hash = "sha256:773917f075ec4b94a7a742637d303a3a082616a115c36568eb6c873a8d950d18" },
]

[[package]]
name = "colorama"
version = "0.4.6"
source = { registry = "https://mirrors.aliyun.com/pypi/simple/" }
sdist = { url = "https://mirrors.aliyun.com/pypi/packages/d8/53/6f443c9a4a8358a93a6792e2acffb9d9d5cb0a5cfd8802644b7b1c9a02e4/colorama-0.4.6.tar.gz", hash = "sha256:08695f5cb7ed6e0531a20572697297273c47b8cae5a63ffc6d6ed5c201be6e44" }
wheels = [
    { url = "https://mirrors.aliyun.com/pypi/packages/d1/d6/3965ed04c63042e047cb6a3e6ed1a63a35087b6a609aa3a15ed8ac56c221/colorama-0.4.6-py2.py3-none-any.whl", hash = "sha256:4f1d9991f5acc0ca119f9d443620b77f9d6b33703e51011c16baf57afb285fc6" },
]

[[package]]
name = "coverage"
version = "7.10.6"
source = { registry = "https://mirrors.aliyun.com/pypi/simple/" }
sdist = { url = "https://mirrors.aliyun.com/pypi/packages/14/70/025b179c993f019105b79575ac6edb5e084fb0f0e63f15cdebef4e454fb5/coverage-7.10.6.tar.gz", hash = "sha256:f644a3ae5933a552a29dbb9aa2f90c677a875f80ebea028e5a52a4f429044b90" }
wheels = [
    { url = "https://mirrors.aliyun.com/pypi/packages/a8/1d/2e64b43d978b5bd184e0756a41415597dfef30fcbd90b747474bd749d45f/coverage-7.10.6-cp310-cp310-macosx_10_9_x86_64.whl", hash = "sha256:70e7bfbd57126b5554aa482691145f798d7df77489a177a6bef80de78860a356" },
    { url = "https://mirrors.aliyun.com/pypi/packages/23/62/b1e0f513417c02cc10ef735c3ee5186df55f190f70498b3702d516aad06f/coverage-7.10.6-cp310-cp310-macosx_11_0_arm64.whl", hash = "sha256:e41be6f0f19da64af13403e52f2dec38bbc2937af54df8ecef10850ff8d35301" },
    { url = "https://mirrors.aliyun.com/pypi/packages/e7/16/b800640b7a43e7c538429e4d7223e0a94fd72453a1a048f70bf766f12e96/coverage-7.10.6-cp310-cp310-manylinux1_i686.manylinux_2_28_i686.manylinux_2_5_i686.whl", hash = "sha256:c61fc91ab80b23f5fddbee342d19662f3d3328173229caded831aa0bd7595460" },
    { url = "https://mirrors.aliyun.com/pypi/packages/fb/6f/5e03631c3305cad187eaf76af0b559fff88af9a0b0c180d006fb02413d7a/coverage-7.10.6-cp310-cp310-manylinux1_x86_64.manylinux_2_28_x86_64.manylinux_2_5_x86_64.whl", hash = "sha256:10356fdd33a7cc06e8051413140bbdc6f972137508a3572e3f59f805cd2832fd" },
    { url = "https://mirrors.aliyun.com/pypi/packages/eb/a1/f30ea0fb400b080730125b490771ec62b3375789f90af0bb68bfb8a921d7/coverage-7.10.6-cp310-cp310-manylinux2014_aarch64.manylinux_2_17_aarch64.manylinux_2_28_aarch64.whl", hash = "sha256:80b1695cf7c5ebe7b44bf2521221b9bb8cdf69b1f24231149a7e3eb1ae5fa2fb" },
    { url = "https://mirrors.aliyun.com/pypi/packages/02/8e/cfa8fee8e8ef9a6bb76c7bef039f3302f44e615d2194161a21d3d83ac2e9/coverage-7.10.6-cp310-cp310-musllinux_1_2_aarch64.whl", hash = "sha256:2e4c33e6378b9d52d3454bd08847a8651f4ed23ddbb4a0520227bd346382bbc6" },
    { url = "https://mirrors.aliyun.com/pypi/packages/93/a9/51be09b75c55c4f6c16d8d73a6a1d46ad764acca0eab48fa2ffaef5958fe/coverage-7.10.6-cp310-cp310-musllinux_1_2_i686.whl", hash = "sha256:c8a3ec16e34ef980a46f60dc6ad86ec60f763c3f2fa0db6d261e6e754f72e945" },
    { url = "https://mirrors.aliyun.com/pypi/packages/e9/a6/ba188b376529ce36483b2d585ca7bdac64aacbe5aa10da5978029a9c94db/coverage-7.10.6-cp310-cp310-musllinux_1_2_x86_64.whl", hash = "sha256:7d79dabc0a56f5af990cc6da9ad1e40766e82773c075f09cc571e2076fef882e" },
    { url = "https://mirrors.aliyun.com/pypi/packages/d0/4c/37ed872374a21813e0d3215256180c9a382c3f5ced6f2e5da0102fc2fd3e/coverage-7.10.6-cp310-cp310-win32.whl", hash = "sha256:86b9b59f2b16e981906e9d6383eb6446d5b46c278460ae2c36487667717eccf1" },
    { url = "https://mirrors.aliyun.com/pypi/packages/8e/36/9311352fdc551dec5b973b61f4e453227ce482985a9368305880af4f85dd/coverage-7.10.6-cp310-cp310-win_amd64.whl", hash = "sha256:e132b9152749bd33534e5bd8565c7576f135f157b4029b975e15ee184325f528" },
    { url = "https://mirrors.aliyun.com/pypi/packages/d4/16/2bea27e212c4980753d6d563a0803c150edeaaddb0771a50d2afc410a261/coverage-7.10.6-cp311-cp311-macosx_10_9_x86_64.whl", hash = "sha256:c706db3cabb7ceef779de68270150665e710b46d56372455cd741184f3868d8f" },
    { url = "https://mirrors.aliyun.com/pypi/packages/2a/51/e7159e068831ab37e31aac0969d47b8c5ee25b7d307b51e310ec34869315/coverage-7.10.6-cp311-cp311-macosx_11_0_arm64.whl", hash = "sha256:8e0c38dc289e0508ef68ec95834cb5d2e96fdbe792eaccaa1bccac3966bbadcc" },
    { url = "https://mirrors.aliyun.com/pypi/packages/e7/c0/246ccbea53d6099325d25cd208df94ea435cd55f0db38099dd721efc7a1f/coverage-7.10.6-cp311-cp311-manylinux1_i686.manylinux_2_28_i686.manylinux_2_5_i686.whl", hash = "sha256:752a3005a1ded28f2f3a6e8787e24f28d6abe176ca64677bcd8d53d6fe2ec08a" },
    { url = "https://mirrors.aliyun.com/pypi/packages/7d/fb/7435ef8ab9b2594a6e3f58505cc30e98ae8b33265d844007737946c59389/coverage-7.10.6-cp311-cp311-manylinux1_x86_64.manylinux_2_28_x86_64.manylinux_2_5_x86_64.whl", hash = "sha256:689920ecfd60f992cafca4f5477d55720466ad2c7fa29bb56ac8d44a1ac2b47a" },
    { url = "https://mirrors.aliyun.com/pypi/packages/51/f8/d9d64e8da7bcddb094d511154824038833c81e3a039020a9d6539bf303e9/coverage-7.10.6-cp311-cp311-manylinux2014_aarch64.manylinux_2_17_aarch64.manylinux_2_28_aarch64.whl", hash = "sha256:ec98435796d2624d6905820a42f82149ee9fc4f2d45c2c5bc5a44481cc50db62" },
    { url = "https://mirrors.aliyun.com/pypi/packages/43/28/c43ba0ef19f446d6463c751315140d8f2a521e04c3e79e5c5fe211bfa430/coverage-7.10.6-cp311-cp311-musllinux_1_2_aarch64.whl", hash = "sha256:b37201ce4a458c7a758ecc4efa92fa8ed783c66e0fa3c42ae19fc454a0792153" },
    { url = "https://mirrors.aliyun.com/pypi/packages/79/3e/53635bd0b72beaacf265784508a0b386defc9ab7fad99ff95f79ce9db555/coverage-7.10.6-cp311-cp311-musllinux_1_2_i686.whl", hash = "sha256:2904271c80898663c810a6b067920a61dd8d38341244a3605bd31ab55250dad5" },
    { url = "https://mirrors.aliyun.com/pypi/packages/4c/55/0964aa87126624e8c159e32b0bc4e84edef78c89a1a4b924d28dd8265625/coverage-7.10.6-cp311-cp311-musllinux_1_2_x86_64.whl", hash = "sha256:5aea98383463d6e1fa4e95416d8de66f2d0cb588774ee20ae1b28df826bcb619" },
    { url = "https://mirrors.aliyun.com/pypi/packages/eb/ab/6cfa9dc518c6c8e14a691c54e53a9433ba67336c760607e299bfcf520cb1/coverage-7.10.6-cp311-cp311-win32.whl", hash = "sha256:e3fb1fa01d3598002777dd259c0c2e6d9d5e10e7222976fc8e03992f972a2cba" },
    { url = "https://mirrors.aliyun.com/pypi/packages/5b/18/99b25346690cbc55922e7cfef06d755d4abee803ef335baff0014268eff4/coverage-7.10.6-cp311-cp311-win_amd64.whl", hash = "sha256:f35ed9d945bece26553d5b4c8630453169672bea0050a564456eb88bdffd927e" },
    { url = "https://mirrors.aliyun.com/pypi/packages/d8/ed/81d86648a07ccb124a5cf1f1a7788712b8d7216b593562683cd5c9b0d2c1/coverage-7.10.6-cp311-cp311-win_arm64.whl", hash = "sha256:99e1a305c7765631d74b98bf7dbf54eeea931f975e80f115437d23848ee8c27c" },
    { url = "https://mirrors.aliyun.com/pypi/packages/44/0c/50db5379b615854b5cf89146f8f5bd1d5a9693d7f3a987e269693521c404/coverage-7.10.6-py3-none-any.whl", hash = "sha256:92c4ecf6bf11b2e85fd4d8204814dc26e6a19f0c9d938c207c5cb0eadfcabbe3" },
]

[package.optional-dependencies]
toml = [
    { name = "tomli", marker = "python_full_version <= '3.11'" },
]

[[package]]
name = "cryptography"
version = "46.0.3"
source = { registry = "https://mirrors.aliyun.com/pypi/simple/" }
dependencies = [
    { name = "cffi", marker = "platform_python_implementation != 'PyPy'" },
    { name = "typing-extensions", marker = "python_full_version < '3.11'" },
]
sdist = { url = "https://mirrors.aliyun.com/pypi/packages/9f/33/c00162f49c0e2fe8064a62cb92b93e50c74a72bc370ab92f86112b33ff62/cryptography-46.0.3.tar.gz", hash = "sha256:a8b17438104fed022ce745b362294d9ce35b4c2e45c1d958ad4a4b019285f4a1" }
wheels = [
    { url = "https://mirrors.aliyun.com/pypi/packages/1d/42/9c391dd801d6cf0d561b5890549d4b27bafcc53b39c31a817e69d87c625b/cryptography-46.0.3-cp311-abi3-macosx_10_9_universal2.whl", hash = "sha256:109d4ddfadf17e8e7779c39f9b18111a09efb969a301a31e987416a0191ed93a" },
    { url = "https://mirrors.aliyun.com/pypi/packages/1c/67/38769ca6b65f07461eb200e85fc1639b438bdc667be02cf7f2cd6a64601c/cryptography-46.0.3-cp311-abi3-manylinux2014_aarch64.manylinux_2_17_aarch64.whl", hash = "sha256:09859af8466b69bc3c27bdf4f5d84a665e0f7ab5088412e9e2ec49758eca5cbc" },
    { url = "https://mirrors.aliyun.com/pypi/packages/5c/49/498c86566a1d80e978b42f0d702795f69887005548c041636df6ae1ca64c/cryptography-46.0.3-cp311-abi3-manylinux2014_x86_64.manylinux_2_17_x86_64.whl", hash = "sha256:01ca9ff2885f3acc98c29f1860552e37f6d7c7d013d7334ff2a9de43a449315d" },
    { url = "https://mirrors.aliyun.com/pypi/packages/4b/0a/863a3604112174c8624a2ac3c038662d9e59970c7f926acdcfaed8d61142/cryptography-46.0.3-cp311-abi3-manylinux_2_28_aarch64.whl", hash = "sha256:6eae65d4c3d33da080cff9c4ab1f711b15c1d9760809dad6ea763f3812d254cb" },
    { url = "https://mirrors.aliyun.com/pypi/packages/64/02/b73a533f6b64a69f3cd3872acb6ebc12aef924d8d103133bb3ea750dc703/cryptography-46.0.3-cp311-abi3-manylinux_2_28_armv7l.manylinux_2_31_armv7l.whl", hash = "sha256:e5bf0ed4490068a2e72ac03d786693adeb909981cc596425d09032d372bcc849" },
    { url = "https://mirrors.aliyun.com/pypi/packages/25/d5/16e41afbfa450cde85a3b7ec599bebefaef16b5c6ba4ec49a3532336ed72/cryptography-46.0.3-cp311-abi3-manylinux_2_28_ppc64le.whl", hash = "sha256:5ecfccd2329e37e9b7112a888e76d9feca2347f12f37918facbb893d7bb88ee8" },
    { url = "https://mirrors.aliyun.com/pypi/packages/c9/56/e7e69b427c3878352c2fb9b450bd0e19ed552753491d39d7d0a2f5226d41/cryptography-46.0.3-cp311-abi3-manylinux_2_28_x86_64.whl", hash = "sha256:a2c0cd47381a3229c403062f764160d57d4d175e022c1df84e168c6251a22eec" },
    { url = "https://mirrors.aliyun.com/pypi/packages/78/f6/50736d40d97e8483172f1bb6e698895b92a223dba513b0ca6f06b2365339/cryptography-46.0.3-cp311-abi3-manylinux_2_34_aarch64.whl", hash = "sha256:549e234ff32571b1f4076ac269fcce7a808d3bf98b76c8dd560e42dbc66d7d91" },
    { url = "https://mirrors.aliyun.com/pypi/packages/00/de/d8e26b1a855f19d9994a19c702fa2e93b0456beccbcfe437eda00e0701f2/cryptography-46.0.3-cp311-abi3-manylinux_2_34_ppc64le.whl", hash = "sha256:c0a7bb1a68a5d3471880e264621346c48665b3bf1c3759d682fc0864c540bd9e" },
    { url = "https://mirrors.aliyun.com/pypi/packages/8f/29/798fc4ec461a1c9e9f735f2fc58741b0daae30688f41b2497dcbc9ed1355/cryptography-46.0.3-cp311-abi3-manylinux_2_34_x86_64.whl", hash = "sha256:10b01676fc208c3e6feeb25a8b83d81767e8059e1fe86e1dc62d10a3018fa926" },
    { url = "https://mirrors.aliyun.com/pypi/packages/15/8d/03cd48b20a573adfff7652b76271078e3045b9f49387920e7f1f631d125e/cryptography-46.0.3-cp311-abi3-musllinux_1_2_aarch64.whl", hash = "sha256:0abf1ffd6e57c67e92af68330d05760b7b7efb243aab8377e583284dbab72c71" },
    { url = "https://mirrors.aliyun.com/pypi/packages/fa/b1/ebacbfe53317d55cf33165bda24c86523497a6881f339f9aae5c2e13e57b/cryptography-46.0.3-cp311-abi3-musllinux_1_2_x86_64.whl", hash = "sha256:a04bee9ab6a4da801eb9b51f1b708a1b5b5c9eb48c03f74198464c66f0d344ac" },
    { url = "https://mirrors.aliyun.com/pypi/packages/96/92/8a6a9525893325fc057a01f654d7efc2c64b9de90413adcf605a85744ff4/cryptography-46.0.3-cp311-abi3-win32.whl", hash = "sha256:f260d0d41e9b4da1ed1e0f1ce571f97fe370b152ab18778e9e8f67d6af432018" },
    { url = "https://mirrors.aliyun.com/pypi/packages/7e/bf/80fbf45253ea585a1e492a6a17efcb93467701fa79e71550a430c5e60df0/cryptography-46.0.3-cp311-abi3-win_amd64.whl", hash = "sha256:a9a3008438615669153eb86b26b61e09993921ebdd75385ddd748702c5adfddb" },
    { url = "https://mirrors.aliyun.com/pypi/packages/2e/af/9b302da4c87b0beb9db4e756386a7c6c5b8003cd0e742277888d352ae91d/cryptography-46.0.3-cp311-abi3-win_arm64.whl", hash = "sha256:5d7f93296ee28f68447397bf5198428c9aeeab45705a55d53a6343455dcb2c3c" },
    { url = "https://mirrors.aliyun.com/pypi/packages/f5/e2/a510aa736755bffa9d2f75029c229111a1d02f8ecd5de03078f4c18d91a3/cryptography-46.0.3-cp314-cp314t-macosx_10_9_universal2.whl", hash = "sha256:00a5e7e87938e5ff9ff5447ab086a5706a957137e6e433841e9d24f38a065217" },
    { url = "https://mirrors.aliyun.com/pypi/packages/73/dc/9aa866fbdbb95b02e7f9d086f1fccfeebf8953509b87e3f28fff927ff8a0/cryptography-46.0.3-cp314-cp314t-manylinux2014_aarch64.manylinux_2_17_aarch64.whl", hash = "sha256:c8daeb2d2174beb4575b77482320303f3d39b8e81153da4f0fb08eb5fe86a6c5" },
    { url = "https://mirrors.aliyun.com/pypi/packages/c5/fd/bc1daf8230eaa075184cbbf5f8cd00ba9db4fd32d63fb83da4671b72ed8a/cryptography-46.0.3-cp314-cp314t-manylinux2014_x86_64.manylinux_2_17_x86_64.whl", hash = "sha256:39b6755623145ad5eff1dab323f4eae2a32a77a7abef2c5089a04a3d04366715" },
    { url = "https://mirrors.aliyun.com/pypi/packages/82/98/d3bd5407ce4c60017f8ff9e63ffee4200ab3e23fe05b765cab805a7db008/cryptography-46.0.3-cp314-cp314t-manylinux_2_28_aarch64.whl", hash = "sha256:db391fa7c66df6762ee3f00c95a89e6d428f4d60e7abc8328f4fe155b5ac6e54" },
    { url = "https://mirrors.aliyun.com/pypi/packages/26/e9/e23e7900983c2b8af7a08098db406cf989d7f09caea7897e347598d4cd5b/cryptography-46.0.3-cp314-cp314t-manylinux_2_28_armv7l.manylinux_2_31_armv7l.whl", hash = "sha256:78a97cf6a8839a48c49271cdcbd5cf37ca2c1d6b7fdd86cc864f302b5e9bf459" },
    { url = "https://mirrors.aliyun.com/pypi/packages/91/15/af68c509d4a138cfe299d0d7ddb14afba15233223ebd933b4bbdbc7155d3/cryptography-46.0.3-cp314-cp314t-manylinux_2_28_ppc64le.whl", hash = "sha256:dfb781ff7eaa91a6f7fd41776ec37c5853c795d3b358d4896fdbb5df168af422" },
    { url = "https://mirrors.aliyun.com/pypi/packages/ca/e3/8643d077c53868b681af077edf6b3cb58288b5423610f21c62aadcbe99f4/cryptography-46.0.3-cp314-cp314t-manylinux_2_28_x86_64.whl", hash = "sha256:6f61efb26e76c45c4a227835ddeae96d83624fb0d29eb5df5b96e14ed1a0afb7" },
    { url = "https://mirrors.aliyun.com/pypi/packages/0e/43/c1e8726fa59c236ff477ff2b5dc071e54b21e5a1e51aa2cee1676f1c986f/cryptography-46.0.3-cp314-cp314t-manylinux_2_34_aarch64.whl", hash = "sha256:23b1a8f26e43f47ceb6d6a43115f33a5a37d57df4ea0ca295b780ae8546e8044" },
    { url = "https://mirrors.aliyun.com/pypi/packages/42/f9/2f8fefdb1aee8a8e3256a0568cffc4e6d517b256a2fe97a029b3f1b9fe7e/cryptography-46.0.3-cp314-cp314t-manylinux_2_34_ppc64le.whl", hash = "sha256:b419ae593c86b87014b9be7396b385491ad7f320bde96826d0dd174459e54665" },
    { url = "https://mirrors.aliyun.com/pypi/packages/79/30/9b54127a9a778ccd6d27c3da7563e9f2d341826075ceab89ae3b41bf5be2/cryptography-46.0.3-cp314-cp314t-manylinux_2_34_x86_64.whl", hash = "sha256:50fc3343ac490c6b08c0cf0d704e881d0d660be923fd3076db3e932007e726e3" },
    { url = "https://mirrors.aliyun.com/pypi/packages/ac/68/b4f4a10928e26c941b1b6a179143af9f4d27d88fe84a6a3c53592d2e76bf/cryptography-46.0.3-cp314-cp314t-musllinux_1_2_aarch64.whl", hash = "sha256:22d7e97932f511d6b0b04f2bfd818d73dcd5928db509460aaf48384778eb6d20" },
    { url = "https://mirrors.aliyun.com/pypi/packages/a3/49/3746dab4c0d1979888f125226357d3262a6dd40e114ac29e3d2abdf1ec55/cryptography-46.0.3-cp314-cp314t-musllinux_1_2_x86_64.whl", hash = "sha256:d55f3dffadd674514ad19451161118fd010988540cee43d8bc20675e775925de" },
    { url = "https://mirrors.aliyun.com/pypi/packages/fd/30/27654c1dbaf7e4a3531fa1fc77986d04aefa4d6d78259a62c9dc13d7ad36/cryptography-46.0.3-cp314-cp314t-win32.whl", hash = "sha256:8a6e050cb6164d3f830453754094c086ff2d0b2f3a897a1d9820f6139a1f0914" },
    { url = "https://mirrors.aliyun.com/pypi/packages/f6/30/640f34ccd4d2a1bc88367b54b926b781b5a018d65f404d409aba76a84b1c/cryptography-46.0.3-cp314-cp314t-win_amd64.whl", hash = "sha256:760f83faa07f8b64e9c33fc963d790a2edb24efb479e3520c14a45741cd9b2db" },
    { url = "https://mirrors.aliyun.com/pypi/packages/ba/8b/88cc7e3bd0a8e7b861f26981f7b820e1f46aa9d26cc482d0feba0ecb4919/cryptography-46.0.3-cp314-cp314t-win_arm64.whl", hash = "sha256:516ea134e703e9fe26bcd1277a4b59ad30586ea90c365a87781d7887a646fe21" },
    { url = "https://mirrors.aliyun.com/pypi/packages/fd/23/45fe7f376a7df8daf6da3556603b36f53475a99ce4faacb6ba2cf3d82021/cryptography-46.0.3-cp38-abi3-macosx_10_9_universal2.whl", hash = "sha256:cb3d760a6117f621261d662bccc8ef5bc32ca673e037c83fbe565324f5c46936" },
    { url = "https://mirrors.aliyun.com/pypi/packages/27/32/b68d27471372737054cbd34c84981f9edbc24fe67ca225d389799614e27f/cryptography-46.0.3-cp38-abi3-manylinux2014_aarch64.manylinux_2_17_aarch64.whl", hash = "sha256:4b7387121ac7d15e550f5cb4a43aef2559ed759c35df7336c402bb8275ac9683" },
    { url = "https://mirrors.aliyun.com/pypi/packages/26/42/fa8389d4478368743e24e61eea78846a0006caffaf72ea24a15159215a14/cryptography-46.0.3-cp38-abi3-manylinux2014_x86_64.manylinux_2_17_x86_64.whl", hash = "sha256:15ab9b093e8f09daab0f2159bb7e47532596075139dd74365da52ecc9cb46c5d" },
    { url = "https://mirrors.aliyun.com/pypi/packages/5f/eb/f483db0ec5ac040824f269e93dd2bd8a21ecd1027e77ad7bdf6914f2fd80/cryptography-46.0.3-cp38-abi3-manylinux_2_28_aarch64.whl", hash = "sha256:46acf53b40ea38f9c6c229599a4a13f0d46a6c3fa9ef19fc1a124d62e338dfa0" },
    { url = "https://mirrors.aliyun.com/pypi/packages/fd/cf/da9502c4e1912cb1da3807ea3618a6829bee8207456fbbeebc361ec38ba3/cryptography-46.0.3-cp38-abi3-manylinux_2_28_armv7l.manylinux_2_31_armv7l.whl", hash = "sha256:10ca84c4668d066a9878890047f03546f3ae0a6b8b39b697457b7757aaf18dbc" },
    { url = "https://mirrors.aliyun.com/pypi/packages/6b/8f/9adb86b93330e0df8b3dcf03eae67c33ba89958fc2e03862ef1ac2b42465/cryptography-46.0.3-cp38-abi3-manylinux_2_28_ppc64le.whl", hash = "sha256:36e627112085bb3b81b19fed209c05ce2a52ee8b15d161b7c643a7d5a88491f3" },
    { url = "https://mirrors.aliyun.com/pypi/packages/d1/a0/5fa77988289c34bdb9f913f5606ecc9ada1adb5ae870bd0d1054a7021cc4/cryptography-46.0.3-cp38-abi3-manylinux_2_28_x86_64.whl", hash = "sha256:1000713389b75c449a6e979ffc7dcc8ac90b437048766cef052d4d30b8220971" },
    { url = "https://mirrors.aliyun.com/pypi/packages/14/e5/fc82d72a58d41c393697aa18c9abe5ae1214ff6f2a5c18ac470f92777895/cryptography-46.0.3-cp38-abi3-manylinux_2_34_aarch64.whl", hash = "sha256:b02cf04496f6576afffef5ddd04a0cb7d49cf6be16a9059d793a30b035f6b6ac" },
    { url = "https://mirrors.aliyun.com/pypi/packages/78/06/5663ed35438d0b09056973994f1aec467492b33bd31da36e468b01ec1097/cryptography-46.0.3-cp38-abi3-manylinux_2_34_ppc64le.whl", hash = "sha256:71e842ec9bc7abf543b47cf86b9a743baa95f4677d22baa4c7d5c69e49e9bc04" },
    { url = "https://mirrors.aliyun.com/pypi/packages/fc/59/873633f3f2dcd8a053b8dd1d38f783043b5fce589c0f6988bf55ef57e43e/cryptography-46.0.3-cp38-abi3-manylinux_2_34_x86_64.whl", hash = "sha256:402b58fc32614f00980b66d6e56a5b4118e6cb362ae8f3fda141ba4689bd4506" },
    { url = "https://mirrors.aliyun.com/pypi/packages/3d/39/8e71f3930e40f6877737d6f69248cf74d4e34b886a3967d32f919cc50d3b/cryptography-46.0.3-cp38-abi3-musllinux_1_2_aarch64.whl", hash = "sha256:ef639cb3372f69ec44915fafcd6698b6cc78fbe0c2ea41be867f6ed612811963" },
    { url = "https://mirrors.aliyun.com/pypi/packages/cd/c7/f65027c2810e14c3e7268353b1681932b87e5a48e65505d8cc17c99e36ae/cryptography-46.0.3-cp38-abi3-musllinux_1_2_x86_64.whl", hash = "sha256:3b51b8ca4f1c6453d8829e1eb7299499ca7f313900dd4d89a24b8b87c0a780d4" },
    { url = "https://mirrors.aliyun.com/pypi/packages/0a/6e/1c8331ddf91ca4730ab3086a0f1be19c65510a33b5a441cb334e7a2d2560/cryptography-46.0.3-cp38-abi3-win32.whl", hash = "sha256:6276eb85ef938dc035d59b87c8a7dc559a232f954962520137529d77b18ff1df" },
    { url = "https://mirrors.aliyun.com/pypi/packages/90/45/b0d691df20633eff80955a0fc7695ff9051ffce8b69741444bd9ed7bd0db/cryptography-46.0.3-cp38-abi3-win_amd64.whl", hash = "sha256:416260257577718c05135c55958b674000baef9a1c7d9e8f306ec60d71db850f" },
    { url = "https://mirrors.aliyun.com/pypi/packages/e8/cb/2da4cc83f5edb9c3257d09e1e7ab7b23f049c7962cae8d842bbef0a9cec9/cryptography-46.0.3-cp38-abi3-win_arm64.whl", hash = "sha256:d89c3468de4cdc4f08a57e214384d0471911a3830fcdaf7a8cc587e42a866372" },
    { url = "https://mirrors.aliyun.com/pypi/packages/d9/cd/1a8633802d766a0fa46f382a77e096d7e209e0817892929655fe0586ae32/cryptography-46.0.3-pp310-pypy310_pp73-macosx_10_9_x86_64.whl", hash = "sha256:a23582810fedb8c0bc47524558fb6c56aac3fc252cb306072fd2815da2a47c32" },
    { url = "https://mirrors.aliyun.com/pypi/packages/4c/59/6b26512964ace6480c3e54681a9859c974172fb141c38df11eadd8416947/cryptography-46.0.3-pp310-pypy310_pp73-win_amd64.whl", hash = "sha256:e7aec276d68421f9574040c26e2a7c3771060bc0cff408bae1dcb19d3ab1e63c" },
    { url = "https://mirrors.aliyun.com/pypi/packages/06/8a/e60e46adab4362a682cf142c7dcb5bf79b782ab2199b0dcb81f55970807f/cryptography-46.0.3-pp311-pypy311_pp73-macosx_10_9_x86_64.whl", hash = "sha256:7ce938a99998ed3c8aa7e7272dca1a610401ede816d36d0693907d863b10d9ea" },
    { url = "https://mirrors.aliyun.com/pypi/packages/da/38/f59940ec4ee91e93d3311f7532671a5cef5570eb04a144bf203b58552d11/cryptography-46.0.3-pp311-pypy311_pp73-manylinux_2_28_aarch64.whl", hash = "sha256:191bb60a7be5e6f54e30ba16fdfae78ad3a342a0599eb4193ba88e3f3d6e185b" },
    { url = "https://mirrors.aliyun.com/pypi/packages/b0/0c/35b3d92ddebfdfda76bb485738306545817253d0a3ded0bfe80ef8e67aa5/cryptography-46.0.3-pp311-pypy311_pp73-manylinux_2_28_x86_64.whl", hash = "sha256:c70cc23f12726be8f8bc72e41d5065d77e4515efae3690326764ea1b07845cfb" },
    { url = "https://mirrors.aliyun.com/pypi/packages/99/55/181022996c4063fc0e7666a47049a1ca705abb9c8a13830f074edb347495/cryptography-46.0.3-pp311-pypy311_pp73-manylinux_2_34_aarch64.whl", hash = "sha256:9394673a9f4de09e28b5356e7fff97d778f8abad85c9d5ac4a4b7e25a0de7717" },
    { url = "https://mirrors.aliyun.com/pypi/packages/ba/af/72cd6ef29f9c5f731251acadaeb821559fe25f10852f44a63374c9ca08c1/cryptography-46.0.3-pp311-pypy311_pp73-manylinux_2_34_x86_64.whl", hash = "sha256:94cd0549accc38d1494e1f8de71eca837d0509d0d44bf11d158524b0e12cebf9" },
    { url = "https://mirrors.aliyun.com/pypi/packages/0d/c3/e90f4a4feae6410f914f8ebac129b9ae7a8c92eb60a638012dde42030a9d/cryptography-46.0.3-pp311-pypy311_pp73-win_amd64.whl", hash = "sha256:6b5063083824e5509fdba180721d55909ffacccc8adbec85268b48439423d78c" },
]

[[package]]
name = "dill"
version = "0.4.0"
source = { registry = "https://mirrors.aliyun.com/pypi/simple/" }
sdist = { url = "https://mirrors.aliyun.com/pypi/packages/12/80/630b4b88364e9a8c8c5797f4602d0f76ef820909ee32f0bacb9f90654042/dill-0.4.0.tar.gz", hash = "sha256:0633f1d2df477324f53a895b02c901fb961bdbf65a17122586ea7019292cbcf0" }
wheels = [
    { url = "https://mirrors.aliyun.com/pypi/packages/50/3d/9373ad9c56321fdab5b41197068e1d8c25883b3fea29dd361f9b55116869/dill-0.4.0-py3-none-any.whl", hash = "sha256:44f54bf6412c2c8464c14e8243eb163690a9800dbe2c367330883b19c7561049" },
]

[[package]]
name = "distlib"
version = "0.4.0"
source = { registry = "https://mirrors.aliyun.com/pypi/simple/" }
sdist = { url = "https://mirrors.aliyun.com/pypi/packages/96/8e/709914eb2b5749865801041647dc7f4e6d00b549cfe88b65ca192995f07c/distlib-0.4.0.tar.gz", hash = "sha256:feec40075be03a04501a973d81f633735b4b69f98b05450592310c0f401a4e0d" }
wheels = [
    { url = "https://mirrors.aliyun.com/pypi/packages/33/6b/e0547afaf41bf2c42e52430072fa5658766e3d65bd4b03a563d1b6336f57/distlib-0.4.0-py2.py3-none-any.whl", hash = "sha256:9659f7d87e46584a30b5780e43ac7a2143098441670ff0a49d5f9034c54a6c16" },
]

[[package]]
name = "duckdb"
version = "1.3.2"
source = { registry = "https://mirrors.aliyun.com/pypi/simple/" }
sdist = { url = "https://mirrors.aliyun.com/pypi/packages/47/24/a2e7fb78fba577641c286fe33185789ab1e1569ccdf4d142e005995991d2/duckdb-1.3.2.tar.gz", hash = "sha256:c658df8a1bc78704f702ad0d954d82a1edd4518d7a04f00027ec53e40f591ff5" }
wheels = [
    { url = "https://mirrors.aliyun.com/pypi/packages/6a/a0/13f45e67565800826ce0af12a0ab68fe9502dcac0e39bc03bf8a8cba61da/duckdb-1.3.2-cp310-cp310-macosx_12_0_arm64.whl", hash = "sha256:14676651b86f827ea10bf965eec698b18e3519fdc6266d4ca849f5af7a8c315e" },
    { url = "https://mirrors.aliyun.com/pypi/packages/ec/28/daf9c01b5cb4058fc80070c74284c52f11581c888db2b0e73ca48f9bae23/duckdb-1.3.2-cp310-cp310-macosx_12_0_universal2.whl", hash = "sha256:e584f25892450757919639b148c2410402b17105bd404017a57fa9eec9c98919" },
    { url = "https://mirrors.aliyun.com/pypi/packages/77/e0/5b50014d92eb6c879608183f6184186ab2cf324dd33e432174af93d19a44/duckdb-1.3.2-cp310-cp310-macosx_12_0_x86_64.whl", hash = "sha256:84a19f185ee0c5bc66d95908c6be19103e184b743e594e005dee6f84118dc22c" },
    { url = "https://mirrors.aliyun.com/pypi/packages/a2/ff/291d74f8b4c988b2a7ee5f65d3073fe0cf4c6a4505aa1a6f28721bb2ebe2/duckdb-1.3.2-cp310-cp310-manylinux_2_27_aarch64.manylinux_2_28_aarch64.whl", hash = "sha256:186fc3f98943e97f88a1e501d5720b11214695571f2c74745d6e300b18bef80e" },
    { url = "https://mirrors.aliyun.com/pypi/packages/65/50/9a1289619447d93a8c63b08f6ab22e1e6ce73a681e0dceb0cd0ea7558613/duckdb-1.3.2-cp310-cp310-manylinux_2_27_x86_64.manylinux_2_28_x86_64.whl", hash = "sha256:6b7e6bb613b73745f03bff4bb412f362d4a1e158bdcb3946f61fd18e9e1a8ddf" },
    { url = "https://mirrors.aliyun.com/pypi/packages/e0/d1/8dc959e3ca16c4c32ab34e28ceea189edc9bf32523aaa976080fd2101835/duckdb-1.3.2-cp310-cp310-musllinux_1_2_x86_64.whl", hash = "sha256:1c90646b52a0eccda1f76b10ac98b502deb9017569e84073da00a2ab97763578" },
    { url = "https://mirrors.aliyun.com/pypi/packages/7b/e8/126767fe5acbe01230f7431d999a2c2ef028ffdaebda8fe32ddb57628815/duckdb-1.3.2-cp310-cp310-win_amd64.whl", hash = "sha256:4cdffb1e60defbfa75407b7f2ccc322f535fd462976940731dfd1644146f90c6" },
    { url = "https://mirrors.aliyun.com/pypi/packages/38/16/4cde40c37dd1f48d2f9ffa63027e8b668391c5cc32cbb59f7ca8b1cec6e2/duckdb-1.3.2-cp311-cp311-macosx_12_0_arm64.whl", hash = "sha256:e1872cf63aae28c3f1dc2e19b5e23940339fc39fb3425a06196c5d00a8d01040" },
    { url = "https://mirrors.aliyun.com/pypi/packages/22/ca/9ca65db51868604007114a27cc7d44864d89328ad6a934668626618147ff/duckdb-1.3.2-cp311-cp311-macosx_12_0_universal2.whl", hash = "sha256:db256c206056468ae6a9e931776bdf7debaffc58e19a0ff4fa9e7e1e82d38b3b" },
    { url = "https://mirrors.aliyun.com/pypi/packages/9e/ca/7f7cf01dd7731d358632fb516521f2962070a627558fb6fc3137e594bbaa/duckdb-1.3.2-cp311-cp311-macosx_12_0_x86_64.whl", hash = "sha256:1d57df2149d6e4e0bd5198689316c5e2ceec7f6ac0a9ec11bc2b216502a57b34" },
    { url = "https://mirrors.aliyun.com/pypi/packages/4c/7f/38e518b8f51299410dcad9f1e99f1c99f3592516581467a2da344d3b5951/duckdb-1.3.2-cp311-cp311-manylinux_2_27_aarch64.manylinux_2_28_aarch64.whl", hash = "sha256:54f76c8b1e2a19dfe194027894209ce9ddb073fd9db69af729a524d2860e4680" },
    { url = "https://mirrors.aliyun.com/pypi/packages/90/a3/41f3d42fddd9629846aac328eb295170e76782d8dfc5e58b3584b96fa296/duckdb-1.3.2-cp311-cp311-manylinux_2_27_x86_64.manylinux_2_28_x86_64.whl", hash = "sha256:45bea70b3e93c6bf766ce2f80fc3876efa94c4ee4de72036417a7bd1e32142fe" },
    { url = "https://mirrors.aliyun.com/pypi/packages/11/8e/c5444b6890ae7f00836fd0cd17799abbcc3066bbab32e90b04aa8a8a5087/duckdb-1.3.2-cp311-cp311-musllinux_1_2_x86_64.whl", hash = "sha256:003f7d36f0d8a430cb0e00521f18b7d5ee49ec98aaa541914c6d0e008c306f1a" },
    { url = "https://mirrors.aliyun.com/pypi/packages/87/a1/e240bd07671542ddf2084962e68a7d5c9b068d8da3f938e935af69441355/duckdb-1.3.2-cp311-cp311-win_amd64.whl", hash = "sha256:0eb210cedf08b067fa90c666339688f1c874844a54708562282bc54b0189aac6" },
]

[[package]]
name = "exceptiongroup"
version = "1.3.0"
source = { registry = "https://mirrors.aliyun.com/pypi/simple/" }
dependencies = [
    { name = "typing-extensions", marker = "python_full_version < '3.11'" },
]
sdist = { url = "https://mirrors.aliyun.com/pypi/packages/0b/9f/a65090624ecf468cdca03533906e7c69ed7588582240cfe7cc9e770b50eb/exceptiongroup-1.3.0.tar.gz", hash = "sha256:b241f5885f560bc56a59ee63ca4c6a8bfa46ae4ad651af316d4e81817bb9fd88" }
wheels = [
    { url = "https://mirrors.aliyun.com/pypi/packages/36/f4/c6e662dade71f56cd2f3735141b265c3c79293c109549c1e6933b0651ffc/exceptiongroup-1.3.0-py3-none-any.whl", hash = "sha256:4d111e6e0c13d0644cad6ddaa7ed0261a0b36971f6d23e7ec9b4b9097da78a10" },
]

[[package]]
name = "fastapi"
version = "0.116.1"
source = { registry = "https://mirrors.aliyun.com/pypi/simple/" }
dependencies = [
    { name = "pydantic" },
    { name = "starlette" },
    { name = "typing-extensions" },
]
sdist = { url = "https://mirrors.aliyun.com/pypi/packages/78/d7/6c8b3bfe33eeffa208183ec037fee0cce9f7f024089ab1c5d12ef04bd27c/fastapi-0.116.1.tar.gz", hash = "sha256:ed52cbf946abfd70c5a0dccb24673f0670deeb517a88b3544d03c2a6bf283143" }
wheels = [
    { url = "https://mirrors.aliyun.com/pypi/packages/e5/47/d63c60f59a59467fda0f93f46335c9d18526d7071f025cb5b89d5353ea42/fastapi-0.116.1-py3-none-any.whl", hash = "sha256:c46ac7c312df840f0c9e220f7964bada936781bc4e2e6eb71f1c4d7553786565" },
]

[[package]]
name = "filelock"
version = "3.19.1"
source = { registry = "https://mirrors.aliyun.com/pypi/simple/" }
sdist = { url = "https://mirrors.aliyun.com/pypi/packages/40/bb/0ab3e58d22305b6f5440629d20683af28959bf793d98d11950e305c1c326/filelock-3.19.1.tar.gz", hash = "sha256:66eda1888b0171c998b35be2bcc0f6d75c388a7ce20c3f3f37aa8e96c2dddf58" }
wheels = [
    { url = "https://mirrors.aliyun.com/pypi/packages/42/14/42b2651a2f46b022ccd948bca9f2d5af0fd8929c4eec235b8d6d844fbe67/filelock-3.19.1-py3-none-any.whl", hash = "sha256:d38e30481def20772f5baf097c122c3babc4fcdb7e14e57049eb9d88c6dc017d" },
]

[[package]]
name = "flatbuffers"
version = "25.2.10"
source = { registry = "https://mirrors.aliyun.com/pypi/simple/" }
sdist = { url = "https://mirrors.aliyun.com/pypi/packages/e4/30/eb5dce7994fc71a2f685d98ec33cc660c0a5887db5610137e60d8cbc4489/flatbuffers-25.2.10.tar.gz", hash = "sha256:97e451377a41262f8d9bd4295cc836133415cc03d8cb966410a4af92eb00d26e" }
wheels = [
    { url = "https://mirrors.aliyun.com/pypi/packages/b8/25/155f9f080d5e4bc0082edfda032ea2bc2b8fab3f4d25d46c1e9dd22a1a89/flatbuffers-25.2.10-py2.py3-none-any.whl", hash = "sha256:ebba5f4d5ea615af3f7fd70fc310636fbb2bbd1f566ac0a23d98dd412de50051" },
]

[[package]]
name = "gast"
version = "0.6.0"
source = { registry = "https://mirrors.aliyun.com/pypi/simple/" }
sdist = { url = "https://mirrors.aliyun.com/pypi/packages/3c/14/c566f5ca00c115db7725263408ff952b8ae6d6a4e792ef9c84e77d9af7a1/gast-0.6.0.tar.gz", hash = "sha256:88fc5300d32c7ac6ca7b515310862f71e6fdf2c029bbec7c66c0f5dd47b6b1fb" }
wheels = [
    { url = "https://mirrors.aliyun.com/pypi/packages/a3/61/8001b38461d751cd1a0c3a6ae84346796a5758123f3ed97a1b121dfbf4f3/gast-0.6.0-py3-none-any.whl", hash = "sha256:52b182313f7330389f72b069ba00f174cfe2a06411099547288839c6cbafbd54" },
]

[[package]]
name = "google-pasta"
version = "0.2.0"
source = { registry = "https://mirrors.aliyun.com/pypi/simple/" }
dependencies = [
    { name = "six" },
]
sdist = { url = "https://mirrors.aliyun.com/pypi/packages/35/4a/0bd53b36ff0323d10d5f24ebd67af2de10a1117f5cf4d7add90df92756f1/google-pasta-0.2.0.tar.gz", hash = "sha256:c9f2c8dfc8f96d0d5808299920721be30c9eec37f2389f28904f454565c8a16e" }
wheels = [
    { url = "https://mirrors.aliyun.com/pypi/packages/a3/de/c648ef6835192e6e2cc03f40b19eeda4382c49b5bafb43d88b931c4c74ac/google_pasta-0.2.0-py3-none-any.whl", hash = "sha256:b32482794a366b5366a32c92a9a9201b107821889935a02b3e51f6b432ea84ed" },
]

[[package]]
name = "grpcio"
version = "1.74.0"
source = { registry = "https://mirrors.aliyun.com/pypi/simple/" }
sdist = { url = "https://mirrors.aliyun.com/pypi/packages/38/b4/35feb8f7cab7239c5b94bd2db71abb3d6adb5f335ad8f131abb6060840b6/grpcio-1.74.0.tar.gz", hash = "sha256:80d1f4fbb35b0742d3e3d3bb654b7381cd5f015f8497279a1e9c21ba623e01b1" }
wheels = [
    { url = "https://mirrors.aliyun.com/pypi/packages/66/54/68e51a90797ad7afc5b0a7881426c337f6a9168ebab73c3210b76aa7c90d/grpcio-1.74.0-cp310-cp310-linux_armv7l.whl", hash = "sha256:85bd5cdf4ed7b2d6438871adf6afff9af7096486fcf51818a81b77ef4dd30907" },
    { url = "https://mirrors.aliyun.com/pypi/packages/32/2a/af817c7e9843929e93e54d09c9aee2555c2e8d81b93102a9426b36e91833/grpcio-1.74.0-cp310-cp310-macosx_11_0_universal2.whl", hash = "sha256:68c8ebcca945efff9d86d8d6d7bfb0841cf0071024417e2d7f45c5e46b5b08eb" },
    { url = "https://mirrors.aliyun.com/pypi/packages/d5/94/d67756638d7bb07750b07d0826c68e414124574b53840ba1ff777abcd388/grpcio-1.74.0-cp310-cp310-manylinux_2_17_aarch64.whl", hash = "sha256:e154d230dc1bbbd78ad2fdc3039fa50ad7ffcf438e4eb2fa30bce223a70c7486" },
    { url = "https://mirrors.aliyun.com/pypi/packages/35/f5/c5e4853bf42148fea8532d49e919426585b73eafcf379a712934652a8de9/grpcio-1.74.0-cp310-cp310-manylinux_2_17_i686.manylinux2014_i686.whl", hash = "sha256:e8978003816c7b9eabe217f88c78bc26adc8f9304bf6a594b02e5a49b2ef9c11" },
    { url = "https://mirrors.aliyun.com/pypi/packages/fd/75/a1991dd64b331d199935e096cc9daa3415ee5ccbe9f909aa48eded7bba34/grpcio-1.74.0-cp310-cp310-manylinux_2_17_x86_64.manylinux2014_x86_64.whl", hash = "sha256:c3d7bd6e3929fd2ea7fbc3f562e4987229ead70c9ae5f01501a46701e08f1ad9" },
    { url = "https://mirrors.aliyun.com/pypi/packages/01/a4/7cef3dbb3b073d0ce34fd507efc44ac4c9442a0ef9fba4fb3f5c551efef5/grpcio-1.74.0-cp310-cp310-musllinux_1_1_aarch64.whl", hash = "sha256:136b53c91ac1d02c8c24201bfdeb56f8b3ac3278668cbb8e0ba49c88069e1bdc" },
    { url = "https://mirrors.aliyun.com/pypi/packages/bf/d3/587920f882b46e835ad96014087054655312400e2f1f1446419e5179a383/grpcio-1.74.0-cp310-cp310-musllinux_1_1_i686.whl", hash = "sha256:fe0f540750a13fd8e5da4b3eaba91a785eea8dca5ccd2bc2ffe978caa403090e" },
    { url = "https://mirrors.aliyun.com/pypi/packages/1f/95/c70a3b15a0bc83334b507e3d2ae20ee8fa38d419b8758a4d838f5c2a7d32/grpcio-1.74.0-cp310-cp310-musllinux_1_1_x86_64.whl", hash = "sha256:4e4181bfc24413d1e3a37a0b7889bea68d973d4b45dd2bc68bb766c140718f82" },
    { url = "https://mirrors.aliyun.com/pypi/packages/4b/06/2e7042d06247d668ae69ea6998eca33f475fd4e2855f94dcb2aa5daef334/grpcio-1.74.0-cp310-cp310-win32.whl", hash = "sha256:1733969040989f7acc3d94c22f55b4a9501a30f6aaacdbccfaba0a3ffb255ab7" },
    { url = "https://mirrors.aliyun.com/pypi/packages/93/20/e02b9dcca3ee91124060b65bbf5b8e1af80b3b76a30f694b44b964ab4d71/grpcio-1.74.0-cp310-cp310-win_amd64.whl", hash = "sha256:9e912d3c993a29df6c627459af58975b2e5c897d93287939b9d5065f000249b5" },
    { url = "https://mirrors.aliyun.com/pypi/packages/e7/77/b2f06db9f240a5abeddd23a0e49eae2b6ac54d85f0e5267784ce02269c3b/grpcio-1.74.0-cp311-cp311-linux_armv7l.whl", hash = "sha256:69e1a8180868a2576f02356565f16635b99088da7df3d45aaa7e24e73a054e31" },
    { url = "https://mirrors.aliyun.com/pypi/packages/48/99/0ac8678a819c28d9a370a663007581744a9f2a844e32f0fa95e1ddda5b9e/grpcio-1.74.0-cp311-cp311-macosx_11_0_universal2.whl", hash = "sha256:8efe72fde5500f47aca1ef59495cb59c885afe04ac89dd11d810f2de87d935d4" },
    { url = "https://mirrors.aliyun.com/pypi/packages/45/c6/a2d586300d9e14ad72e8dc211c7aecb45fe9846a51e558c5bca0c9102c7f/grpcio-1.74.0-cp311-cp311-manylinux_2_17_aarch64.whl", hash = "sha256:a8f0302f9ac4e9923f98d8e243939a6fb627cd048f5cd38595c97e38020dffce" },
    { url = "https://mirrors.aliyun.com/pypi/packages/c9/57/5f338bf56a7f22584e68d669632e521f0de460bb3749d54533fc3d0fca4f/grpcio-1.74.0-cp311-cp311-manylinux_2_17_i686.manylinux2014_i686.whl", hash = "sha256:2f609a39f62a6f6f05c7512746798282546358a37ea93c1fcbadf8b2fed162e3" },
    { url = "https://mirrors.aliyun.com/pypi/packages/82/ea/a4820c4c44c8b35b1903a6c72a5bdccec92d0840cf5c858c498c66786ba5/grpcio-1.74.0-cp311-cp311-manylinux_2_17_x86_64.manylinux2014_x86_64.whl", hash = "sha256:c98e0b7434a7fa4e3e63f250456eaef52499fba5ae661c58cc5b5477d11e7182" },
    { url = "https://mirrors.aliyun.com/pypi/packages/a4/17/0537630a921365928f5abb6d14c79ba4dcb3e662e0dbeede8af4138d9dcf/grpcio-1.74.0-cp311-cp311-musllinux_1_1_aarch64.whl", hash = "sha256:662456c4513e298db6d7bd9c3b8df6f75f8752f0ba01fb653e252ed4a59b5a5d" },
    { url = "https://mirrors.aliyun.com/pypi/packages/e2/a6/85ca6cb9af3f13e1320d0a806658dca432ff88149d5972df1f7b51e87127/grpcio-1.74.0-cp311-cp311-musllinux_1_1_i686.whl", hash = "sha256:3d14e3c4d65e19d8430a4e28ceb71ace4728776fd6c3ce34016947474479683f" },
    { url = "https://mirrors.aliyun.com/pypi/packages/4f/a7/fe2beab970a1e25d2eff108b3cf4f7d9a53c185106377a3d1989216eba45/grpcio-1.74.0-cp311-cp311-musllinux_1_1_x86_64.whl", hash = "sha256:1bf949792cee20d2078323a9b02bacbbae002b9e3b9e2433f2741c15bdeba1c4" },
    { url = "https://mirrors.aliyun.com/pypi/packages/6a/c2/2f9c945c8a248cebc3ccda1b7a1bf1775b9d7d59e444dbb18c0014e23da6/grpcio-1.74.0-cp311-cp311-win32.whl", hash = "sha256:55b453812fa7c7ce2f5c88be3018fb4a490519b6ce80788d5913f3f9d7da8c7b" },
    { url = "https://mirrors.aliyun.com/pypi/packages/ff/d1/a9cf9c94b55becda2199299a12b9feef0c79946b0d9d34c989de6d12d05d/grpcio-1.74.0-cp311-cp311-win_amd64.whl", hash = "sha256:86ad489db097141a907c559988c29718719aa3e13370d40e20506f11b4de0d11" },
]

[[package]]
name = "h11"
version = "0.16.0"
source = { registry = "https://mirrors.aliyun.com/pypi/simple/" }
sdist = { url = "https://mirrors.aliyun.com/pypi/packages/01/ee/02a2c011bdab74c6fb3c75474d40b3052059d95df7e73351460c8588d963/h11-0.16.0.tar.gz", hash = "sha256:4e35b956cf45792e4caa5885e69fba00bdbc6ffafbfa020300e549b208ee5ff1" }
wheels = [
    { url = "https://mirrors.aliyun.com/pypi/packages/04/4b/29cac41a4d98d144bf5f6d33995617b185d14b22401f75ca86f384e87ff1/h11-0.16.0-py3-none-any.whl", hash = "sha256:63cf8bbe7522de3bf65932fda1d9c2772064ffb3dae62d55932da54b31cb6c86" },
]

[[package]]
name = "h5py"
version = "3.14.0"
source = { registry = "https://mirrors.aliyun.com/pypi/simple/" }
dependencies = [
    { name = "numpy" },
]
sdist = { url = "https://mirrors.aliyun.com/pypi/packages/5d/57/dfb3c5c3f1bf5f5ef2e59a22dec4ff1f3d7408b55bfcefcfb0ea69ef21c6/h5py-3.14.0.tar.gz", hash = "sha256:2372116b2e0d5d3e5e705b7f663f7c8d96fa79a4052d250484ef91d24d6a08f4" }
wheels = [
    { url = "https://mirrors.aliyun.com/pypi/packages/52/89/06cbb421e01dea2e338b3154326523c05d9698f89a01f9d9b65e1ec3fb18/h5py-3.14.0-cp310-cp310-macosx_10_9_x86_64.whl", hash = "sha256:24df6b2622f426857bda88683b16630014588a0e4155cba44e872eb011c4eaed" },
    { url = "https://mirrors.aliyun.com/pypi/packages/c3/e7/6c860b002329e408348735bfd0459e7b12f712c83d357abeef3ef404eaa9/h5py-3.14.0-cp310-cp310-macosx_11_0_arm64.whl", hash = "sha256:6ff2389961ee5872de697054dd5a033b04284afc3fb52dc51d94561ece2c10c6" },
    { url = "https://mirrors.aliyun.com/pypi/packages/fa/cd/3dd38cdb7cc9266dc4d85f27f0261680cb62f553f1523167ad7454e32b11/h5py-3.14.0-cp310-cp310-manylinux_2_17_aarch64.manylinux2014_aarch64.whl", hash = "sha256:016e89d3be4c44f8d5e115fab60548e518ecd9efe9fa5c5324505a90773e6f03" },
    { url = "https://mirrors.aliyun.com/pypi/packages/b1/45/e1a754dc7cd465ba35e438e28557119221ac89b20aaebef48282654e3dc7/h5py-3.14.0-cp310-cp310-manylinux_2_17_x86_64.manylinux2014_x86_64.whl", hash = "sha256:1223b902ef0b5d90bcc8a4778218d6d6cd0f5561861611eda59fa6c52b922f4d" },
    { url = "https://mirrors.aliyun.com/pypi/packages/5c/06/f9506c1531645829d302c420851b78bb717af808dde11212c113585fae42/h5py-3.14.0-cp310-cp310-win_amd64.whl", hash = "sha256:852b81f71df4bb9e27d407b43071d1da330d6a7094a588efa50ef02553fa7ce4" },
    { url = "https://mirrors.aliyun.com/pypi/packages/61/1b/ad24a8ce846cf0519695c10491e99969d9d203b9632c4fcd5004b1641c2e/h5py-3.14.0-cp311-cp311-macosx_10_9_x86_64.whl", hash = "sha256:f30dbc58f2a0efeec6c8836c97f6c94afd769023f44e2bb0ed7b17a16ec46088" },
    { url = "https://mirrors.aliyun.com/pypi/packages/36/5b/a066e459ca48b47cc73a5c668e9924d9619da9e3c500d9fb9c29c03858ec/h5py-3.14.0-cp311-cp311-macosx_11_0_arm64.whl", hash = "sha256:543877d7f3d8f8a9828ed5df6a0b78ca3d8846244b9702e99ed0d53610b583a8" },
    { url = "https://mirrors.aliyun.com/pypi/packages/08/0c/5e6aaf221557314bc15ba0e0da92e40b24af97ab162076c8ae009320a42b/h5py-3.14.0-cp311-cp311-manylinux_2_17_aarch64.manylinux2014_aarch64.whl", hash = "sha256:8c497600c0496548810047257e36360ff551df8b59156d3a4181072eed47d8ad" },
    { url = "https://mirrors.aliyun.com/pypi/packages/21/d4/d461649cafd5137088fb7f8e78fdc6621bb0c4ff2c090a389f68e8edc136/h5py-3.14.0-cp311-cp311-manylinux_2_17_x86_64.manylinux2014_x86_64.whl", hash = "sha256:723a40ee6505bd354bfd26385f2dae7bbfa87655f4e61bab175a49d72ebfc06b" },
    { url = "https://mirrors.aliyun.com/pypi/packages/db/0c/6c3f879a0f8e891625817637fad902da6e764e36919ed091dc77529004ac/h5py-3.14.0-cp311-cp311-win_amd64.whl", hash = "sha256:d2744b520440a996f2dae97f901caa8a953afc055db4673a993f2d87d7f38713" },
]

[[package]]
name = "httpcore"
version = "1.0.9"
source = { registry = "https://mirrors.aliyun.com/pypi/simple/" }
dependencies = [
    { name = "certifi" },
    { name = "h11" },
]
sdist = { url = "https://mirrors.aliyun.com/pypi/packages/06/94/82699a10bca87a5556c9c59b5963f2d039dbd239f25bc2a63907a05a14cb/httpcore-1.0.9.tar.gz", hash = "sha256:6e34463af53fd2ab5d807f399a9b45ea31c3dfa2276f15a2c3f00afff6e176e8" }
wheels = [
    { url = "https://mirrors.aliyun.com/pypi/packages/7e/f5/f66802a942d491edb555dd61e3a9961140fd64c90bce1eafd741609d334d/httpcore-1.0.9-py3-none-any.whl", hash = "sha256:2d400746a40668fc9dec9810239072b40b4484b640a8c38fd654a024c7a1bf55" },
]

[[package]]
name = "httptools"
version = "0.6.4"
source = { registry = "https://mirrors.aliyun.com/pypi/simple/" }
sdist = { url = "https://mirrors.aliyun.com/pypi/packages/a7/9a/ce5e1f7e131522e6d3426e8e7a490b3a01f39a6696602e1c4f33f9e94277/httptools-0.6.4.tar.gz", hash = "sha256:4e93eee4add6493b59a5c514da98c939b244fce4a0d8879cd3f466562f4b7d5c" }
wheels = [
    { url = "https://mirrors.aliyun.com/pypi/packages/3b/6f/972f8eb0ea7d98a1c6be436e2142d51ad2a64ee18e02b0e7ff1f62171ab1/httptools-0.6.4-cp310-cp310-macosx_10_9_universal2.whl", hash = "sha256:3c73ce323711a6ffb0d247dcd5a550b8babf0f757e86a52558fe5b86d6fefcc0" },
    { url = "https://mirrors.aliyun.com/pypi/packages/6a/b0/17c672b4bc5c7ba7f201eada4e96c71d0a59fbc185e60e42580093a86f21/httptools-0.6.4-cp310-cp310-macosx_11_0_arm64.whl", hash = "sha256:345c288418f0944a6fe67be8e6afa9262b18c7626c3ef3c28adc5eabc06a68da" },
    { url = "https://mirrors.aliyun.com/pypi/packages/92/5e/b4a826fe91971a0b68e8c2bd4e7db3e7519882f5a8ccdb1194be2b3ab98f/httptools-0.6.4-cp310-cp310-manylinux_2_17_aarch64.manylinux2014_aarch64.whl", hash = "sha256:deee0e3343f98ee8047e9f4c5bc7cedbf69f5734454a94c38ee829fb2d5fa3c1" },
    { url = "https://mirrors.aliyun.com/pypi/packages/b0/51/ce61e531e40289a681a463e1258fa1e05e0be54540e40d91d065a264cd8f/httptools-0.6.4-cp310-cp310-manylinux_2_5_x86_64.manylinux1_x86_64.manylinux_2_17_x86_64.manylinux2014_x86_64.whl", hash = "sha256:ca80b7485c76f768a3bc83ea58373f8db7b015551117375e4918e2aa77ea9b50" },
    { url = "https://mirrors.aliyun.com/pypi/packages/ea/9e/270b7d767849b0c96f275c695d27ca76c30671f8eb8cc1bab6ced5c5e1d0/httptools-0.6.4-cp310-cp310-musllinux_1_2_aarch64.whl", hash = "sha256:90d96a385fa941283ebd231464045187a31ad932ebfa541be8edf5b3c2328959" },
    { url = "https://mirrors.aliyun.com/pypi/packages/81/86/ced96e3179c48c6f656354e106934e65c8963d48b69be78f355797f0e1b3/httptools-0.6.4-cp310-cp310-musllinux_1_2_x86_64.whl", hash = "sha256:59e724f8b332319e2875efd360e61ac07f33b492889284a3e05e6d13746876f4" },
    { url = "https://mirrors.aliyun.com/pypi/packages/75/73/187a3f620ed3175364ddb56847d7a608a6fc42d551e133197098c0143eca/httptools-0.6.4-cp310-cp310-win_amd64.whl", hash = "sha256:c26f313951f6e26147833fc923f78f95604bbec812a43e5ee37f26dc9e5a686c" },
    { url = "https://mirrors.aliyun.com/pypi/packages/7b/26/bb526d4d14c2774fe07113ca1db7255737ffbb119315839af2065abfdac3/httptools-0.6.4-cp311-cp311-macosx_10_9_universal2.whl", hash = "sha256:f47f8ed67cc0ff862b84a1189831d1d33c963fb3ce1ee0c65d3b0cbe7b711069" },
    { url = "https://mirrors.aliyun.com/pypi/packages/a6/17/3e0d3e9b901c732987a45f4f94d4e2c62b89a041d93db89eafb262afd8d5/httptools-0.6.4-cp311-cp311-macosx_11_0_arm64.whl", hash = "sha256:0614154d5454c21b6410fdf5262b4a3ddb0f53f1e1721cfd59d55f32138c578a" },
    { url = "https://mirrors.aliyun.com/pypi/packages/b7/24/0fe235d7b69c42423c7698d086d4db96475f9b50b6ad26a718ef27a0bce6/httptools-0.6.4-cp311-cp311-manylinux_2_17_aarch64.manylinux2014_aarch64.whl", hash = "sha256:f8787367fbdfccae38e35abf7641dafc5310310a5987b689f4c32cc8cc3ee975" },
    { url = "https://mirrors.aliyun.com/pypi/packages/b1/2f/205d1f2a190b72da6ffb5f41a3736c26d6fa7871101212b15e9b5cd8f61d/httptools-0.6.4-cp311-cp311-manylinux_2_5_x86_64.manylinux1_x86_64.manylinux_2_17_x86_64.manylinux2014_x86_64.whl", hash = "sha256:40b0f7fe4fd38e6a507bdb751db0379df1e99120c65fbdc8ee6c1d044897a636" },
    { url = "https://mirrors.aliyun.com/pypi/packages/6e/4c/d09ce0eff09057a206a74575ae8f1e1e2f0364d20e2442224f9e6612c8b9/httptools-0.6.4-cp311-cp311-musllinux_1_2_aarch64.whl", hash = "sha256:40a5ec98d3f49904b9fe36827dcf1aadfef3b89e2bd05b0e35e94f97c2b14721" },
    { url = "https://mirrors.aliyun.com/pypi/packages/3e/d2/84c9e23edbccc4a4c6f96a1b8d99dfd2350289e94f00e9ccc7aadde26fb5/httptools-0.6.4-cp311-cp311-musllinux_1_2_x86_64.whl", hash = "sha256:dacdd3d10ea1b4ca9df97a0a303cbacafc04b5cd375fa98732678151643d4988" },
    { url = "https://mirrors.aliyun.com/pypi/packages/d0/46/4d8e7ba9581416de1c425b8264e2cadd201eb709ec1584c381f3e98f51c1/httptools-0.6.4-cp311-cp311-win_amd64.whl", hash = "sha256:288cd628406cc53f9a541cfaf06041b4c71d751856bab45e3702191f931ccd17" },
]

[[package]]
name = "httpx"
version = "0.28.1"
source = { registry = "https://mirrors.aliyun.com/pypi/simple/" }
dependencies = [
    { name = "anyio" },
    { name = "certifi" },
    { name = "httpcore" },
    { name = "idna" },
]
sdist = { url = "https://mirrors.aliyun.com/pypi/packages/b1/df/48c586a5fe32a0f01324ee087459e112ebb7224f646c0b5023f5e79e9956/httpx-0.28.1.tar.gz", hash = "sha256:75e98c5f16b0f35b567856f597f06ff2270a374470a5c2392242528e3e3e42fc" }
wheels = [
    { url = "https://mirrors.aliyun.com/pypi/packages/2a/39/e50c7c3a983047577ee07d2a9e53faf5a69493943ec3f6a384bdc792deb2/httpx-0.28.1-py3-none-any.whl", hash = "sha256:d909fcccc110f8c7faf814ca82a9a4d816bc5a6dbfea25d6591d6985b8ba59ad" },
]

[[package]]
name = "identify"
version = "2.6.14"
source = { registry = "https://mirrors.aliyun.com/pypi/simple/" }
sdist = { url = "https://mirrors.aliyun.com/pypi/packages/52/c4/62963f25a678f6a050fb0505a65e9e726996171e6dbe1547f79619eefb15/identify-2.6.14.tar.gz", hash = "sha256:663494103b4f717cb26921c52f8751363dc89db64364cd836a9bf1535f53cd6a" }
wheels = [
    { url = "https://mirrors.aliyun.com/pypi/packages/e5/ae/2ad30f4652712c82f1c23423d79136fbce338932ad166d70c1efb86a5998/identify-2.6.14-py2.py3-none-any.whl", hash = "sha256:11a073da82212c6646b1f39bb20d4483bfb9543bd5566fec60053c4bb309bf2e" },
]

[[package]]
name = "idna"
version = "3.10"
source = { registry = "https://mirrors.aliyun.com/pypi/simple/" }
sdist = { url = "https://mirrors.aliyun.com/pypi/packages/f1/70/7703c29685631f5a7590aa73f1f1d3fa9a380e654b86af429e0934a32f7d/idna-3.10.tar.gz", hash = "sha256:12f65c9b470abda6dc35cf8e63cc574b1c52b11df2c86030af0ac09b01b13ea9" }
wheels = [
    { url = "https://mirrors.aliyun.com/pypi/packages/76/c6/c88e154df9c4e1a2a66ccf0005a88dfb2650c1dffb6f5ce603dfbd452ce3/idna-3.10-py3-none-any.whl", hash = "sha256:946d195a0d259cbba61165e88e65941f16e9b36ea6ddb97f00452bae8b1287d3" },
]

[[package]]
name = "iniconfig"
version = "2.1.0"
source = { registry = "https://mirrors.aliyun.com/pypi/simple/" }
sdist = { url = "https://mirrors.aliyun.com/pypi/packages/f2/97/ebf4da567aa6827c909642694d71c9fcf53e5b504f2d96afea02718862f3/iniconfig-2.1.0.tar.gz", hash = "sha256:3abbd2e30b36733fee78f9c7f7308f2d0050e88f0087fd25c2645f63c773e1c7" }
wheels = [
    { url = "https://mirrors.aliyun.com/pypi/packages/2c/e1/e6716421ea10d38022b952c159d5161ca1193197fb744506875fbb87ea7b/iniconfig-2.1.0-py3-none-any.whl", hash = "sha256:9deba5723312380e77435581c6bf4935c94cbfab9b1ed33ef8d238ea168eb760" },
]

[[package]]
name = "jax"
version = "0.6.2"
source = { registry = "https://mirrors.aliyun.com/pypi/simple/" }
dependencies = [
    { name = "jaxlib" },
    { name = "ml-dtypes" },
    { name = "numpy" },
    { name = "opt-einsum" },
    { name = "scipy", version = "1.15.3", source = { registry = "https://mirrors.aliyun.com/pypi/simple/" }, marker = "python_full_version < '3.11'" },
    { name = "scipy", version = "1.16.1", source = { registry = "https://mirrors.aliyun.com/pypi/simple/" }, marker = "python_full_version >= '3.11'" },
]
sdist = { url = "https://mirrors.aliyun.com/pypi/packages/cf/1e/267f59c8fb7f143c3f778c76cb7ef1389db3fd7e4540f04b9f42ca90764d/jax-0.6.2.tar.gz", hash = "sha256:a437d29038cbc8300334119692744704ca7941490867b9665406b7f90665cd96" }
wheels = [
    { url = "https://mirrors.aliyun.com/pypi/packages/31/a8/97ef0cbb7a17143ace2643d600a7b80d6705b2266fc31078229e406bdef2/jax-0.6.2-py3-none-any.whl", hash = "sha256:bb24a82dc60ccf704dcaf6dbd07d04957f68a6c686db19630dd75260d1fb788c" },
]

[[package]]
name = "jaxlib"
version = "0.6.2"
source = { registry = "https://mirrors.aliyun.com/pypi/simple/" }
dependencies = [
    { name = "ml-dtypes" },
    { name = "numpy" },
    { name = "scipy", version = "1.15.3", source = { registry = "https://mirrors.aliyun.com/pypi/simple/" }, marker = "python_full_version < '3.11'" },
    { name = "scipy", version = "1.16.1", source = { registry = "https://mirrors.aliyun.com/pypi/simple/" }, marker = "python_full_version >= '3.11'" },
]
wheels = [
    { url = "https://mirrors.aliyun.com/pypi/packages/15/c5/41598634c99cbebba46e6777286fb76abc449d33d50aeae5d36128ca8803/jaxlib-0.6.2-cp310-cp310-macosx_11_0_arm64.whl", hash = "sha256:da4601b2b5dc8c23d6afb293eacfb9aec4e1d1871cb2f29c5a151d103e73b0f8" },
    { url = "https://mirrors.aliyun.com/pypi/packages/81/af/db07d746cd5867d5967528e7811da53374e94f64e80a890d6a5a4b95b130/jaxlib-0.6.2-cp310-cp310-manylinux2014_aarch64.whl", hash = "sha256:4205d098ce8efb5f7fe2fe5098bae6036094dc8d8829f5e0e0d7a9b155326336" },
    { url = "https://mirrors.aliyun.com/pypi/packages/7e/d8/b7ae9e819c62c1854dbc2c70540a5c041173fbc8bec5e78ab7fd615a4aee/jaxlib-0.6.2-cp310-cp310-manylinux2014_x86_64.whl", hash = "sha256:c087a0eb6fb7f6f8f54d56f4730328dfde5040dd3b5ddfa810e7c28ea7102b42" },
    { url = "https://mirrors.aliyun.com/pypi/packages/fd/e5/87e91bc70569ac5c3e3449eefcaf47986e892f10cfe1d5e5720dceae3068/jaxlib-0.6.2-cp310-cp310-win_amd64.whl", hash = "sha256:153eaa51f778b60851720729d4f461a91edd9ba3932f6f3bc598d4413870038b" },
    { url = "https://mirrors.aliyun.com/pypi/packages/a4/ee/6899b0aed36a4acc51319465ddd83c7c300a062a9e236cceee00984ffe0b/jaxlib-0.6.2-cp311-cp311-macosx_11_0_arm64.whl", hash = "sha256:a208ff61c58128d306bb4e5ad0858bd2b0960f2c1c10ad42c548f74a60c0020e" },
    { url = "https://mirrors.aliyun.com/pypi/packages/e6/03/34bb6b346609079a71942cfbf507892e3c877a06a430a0df8429c455cebc/jaxlib-0.6.2-cp311-cp311-manylinux2014_aarch64.whl", hash = "sha256:11eae7e05bc5a79875da36324afb9eddd4baeaef2a0386caf6d4f3720b9aef28" },
    { url = "https://mirrors.aliyun.com/pypi/packages/80/02/49b05cbab519ffd3cb79586336451fbbf8b6523f67128a794acc9f179000/jaxlib-0.6.2-cp311-cp311-manylinux2014_x86_64.whl", hash = "sha256:335d7e3515ce78b52a410136f46aa4a7ea14d0e7d640f34e1e137409554ad0ac" },
    { url = "https://mirrors.aliyun.com/pypi/packages/a7/7a/93b28d9452b46c15fc28dd65405672fc8a158b35d46beabaa0fe9631afb0/jaxlib-0.6.2-cp311-cp311-win_amd64.whl", hash = "sha256:c6815509997d6b05e5c9daa7994b9ad473ce3e8c8a17bdbbcacc3c744f76f7a0" },
]

[[package]]
name = "joblib"
version = "1.5.2"
source = { registry = "https://mirrors.aliyun.com/pypi/simple/" }
sdist = { url = "https://mirrors.aliyun.com/pypi/packages/e8/5d/447af5ea094b9e4c4054f82e223ada074c552335b9b4b2d14bd9b35a67c4/joblib-1.5.2.tar.gz", hash = "sha256:3faa5c39054b2f03ca547da9b2f52fde67c06240c31853f306aea97f13647b55" }
wheels = [
    { url = "https://mirrors.aliyun.com/pypi/packages/1e/e8/685f47e0d754320684db4425a0967f7d3fa70126bffd76110b7009a0090f/joblib-1.5.2-py3-none-any.whl", hash = "sha256:4e1f0bdbb987e6d843c70cf43714cb276623def372df3c22fe5266b2670bc241" },
]

[[package]]
name = "keras"
version = "3.11.3"
source = { registry = "https://mirrors.aliyun.com/pypi/simple/" }
dependencies = [
    { name = "absl-py" },
    { name = "h5py" },
    { name = "ml-dtypes" },
    { name = "namex" },
    { name = "numpy" },
    { name = "optree" },
    { name = "packaging" },
    { name = "rich" },
]
sdist = { url = "https://mirrors.aliyun.com/pypi/packages/6a/89/646425fe9a46f9053430e1271f817c36041c6f33469950a3caafc3d2591e/keras-3.11.3.tar.gz", hash = "sha256:efda616835c31b7d916d72303ef9adec1257320bc9fd4b2b0138840fc65fb5b7" }
wheels = [
    { url = "https://mirrors.aliyun.com/pypi/packages/94/5b/4c778cc921ce4b864b238f63f8e3ff6e954ab19b80c9fa680593ad8093d4/keras-3.11.3-py3-none-any.whl", hash = "sha256:f484f050e05ee400455b05ec8c36ed35edc34de94256b6073f56cfe68f65491f" },
]

[[package]]
name = "libclang"
version = "18.1.1"
source = { registry = "https://mirrors.aliyun.com/pypi/simple/" }
sdist = { url = "https://mirrors.aliyun.com/pypi/packages/6e/5c/ca35e19a4f142adffa27e3d652196b7362fa612243e2b916845d801454fc/libclang-18.1.1.tar.gz", hash = "sha256:a1214966d08d73d971287fc3ead8dfaf82eb07fb197680d8b3859dbbbbf78250" }
wheels = [
    { url = "https://mirrors.aliyun.com/pypi/packages/4b/49/f5e3e7e1419872b69f6f5e82ba56e33955a74bd537d8a1f5f1eff2f3668a/libclang-18.1.1-1-py2.py3-none-macosx_11_0_arm64.whl", hash = "sha256:0b2e143f0fac830156feb56f9231ff8338c20aecfe72b4ffe96f19e5a1dbb69a" },
    { url = "https://mirrors.aliyun.com/pypi/packages/e2/e5/fc61bbded91a8830ccce94c5294ecd6e88e496cc85f6704bf350c0634b70/libclang-18.1.1-py2.py3-none-macosx_10_9_x86_64.whl", hash = "sha256:6f14c3f194704e5d09769108f03185fce7acaf1d1ae4bbb2f30a72c2400cb7c5" },
    { url = "https://mirrors.aliyun.com/pypi/packages/db/ed/1df62b44db2583375f6a8a5e2ca5432bbdc3edb477942b9b7c848c720055/libclang-18.1.1-py2.py3-none-macosx_11_0_arm64.whl", hash = "sha256:83ce5045d101b669ac38e6da8e58765f12da2d3aafb3b9b98d88b286a60964d8" },
    { url = "https://mirrors.aliyun.com/pypi/packages/1d/fc/716c1e62e512ef1c160e7984a73a5fc7df45166f2ff3f254e71c58076f7c/libclang-18.1.1-py2.py3-none-manylinux2010_x86_64.whl", hash = "sha256:c533091d8a3bbf7460a00cb6c1a71da93bffe148f172c7d03b1c31fbf8aa2a0b" },
    { url = "https://mirrors.aliyun.com/pypi/packages/3c/3d/f0ac1150280d8d20d059608cf2d5ff61b7c3b7f7bcf9c0f425ab92df769a/libclang-18.1.1-py2.py3-none-manylinux2014_aarch64.whl", hash = "sha256:54dda940a4a0491a9d1532bf071ea3ef26e6dbaf03b5000ed94dd7174e8f9592" },
    { url = "https://mirrors.aliyun.com/pypi/packages/fe/2f/d920822c2b1ce9326a4c78c0c2b4aa3fde610c7ee9f631b600acb5376c26/libclang-18.1.1-py2.py3-none-manylinux2014_armv7l.whl", hash = "sha256:cf4a99b05376513717ab5d82a0db832c56ccea4fd61a69dbb7bccf2dfb207dbe" },
    { url = "https://mirrors.aliyun.com/pypi/packages/2d/c2/de1db8c6d413597076a4259cea409b83459b2db997c003578affdd32bf66/libclang-18.1.1-py2.py3-none-musllinux_1_2_x86_64.whl", hash = "sha256:69f8eb8f65c279e765ffd28aaa7e9e364c776c17618af8bff22a8df58677ff4f" },
    { url = "https://mirrors.aliyun.com/pypi/packages/0b/2d/3f480b1e1d31eb3d6de5e3ef641954e5c67430d5ac93b7fa7e07589576c7/libclang-18.1.1-py2.py3-none-win_amd64.whl", hash = "sha256:4dd2d3b82fab35e2bf9ca717d7b63ac990a3519c7e312f19fa8e86dcc712f7fb" },
    { url = "https://mirrors.aliyun.com/pypi/packages/71/cf/e01dc4cc79779cd82d77888a88ae2fa424d93b445ad4f6c02bfc18335b70/libclang-18.1.1-py2.py3-none-win_arm64.whl", hash = "sha256:3f0e1f49f04d3cd198985fea0511576b0aee16f9ff0e0f0cad7f9c57ec3c20e8" },
]

[[package]]
name = "lightecc"
version = "0.0.3"
source = { registry = "https://mirrors.aliyun.com/pypi/simple/" }
dependencies = [
    { name = "pytest" },
    { name = "tqdm" },
]
sdist = { url = "https://mirrors.aliyun.com/pypi/packages/58/6c/bd92b63e087d4ce959732121923ca74a70edc9494fdbca289f5712a06c29/lightecc-0.0.3.tar.gz", hash = "sha256:1d28f65757931d15412b6ad61ada5a7ca3ca0daaf1147d19ecb903b42100aa77" }
wheels = [
    { url = "https://mirrors.aliyun.com/pypi/packages/8e/e4/03c2710a806413ed5ca64ba6953ae10488b98aa22ed8cf4dfaedf0cdb7f2/lightecc-0.0.3-py3-none-any.whl", hash = "sha256:d685d3f2c1dd6560bf38eaee60059f87d03a3dd28be827ea601f5a53fd94071e" },
]

[[package]]
name = "lightphe"
version = "0.0.15"
source = { registry = "https://mirrors.aliyun.com/pypi/simple/" }
dependencies = [
    { name = "lightecc" },
    { name = "pytest" },
    { name = "sympy" },
    { name = "tqdm" },
]
sdist = { url = "https://mirrors.aliyun.com/pypi/packages/af/b7/e4362a482ff77e0b501c451f0b9c14f2863ef8baa392fe00e1ec8f615054/lightphe-0.0.15.tar.gz", hash = "sha256:0a81dba7fa1f6828deee50c1d6f186b17f327e4c399045488edd40026ee71016" }
wheels = [
    { url = "https://mirrors.aliyun.com/pypi/packages/91/89/bc66f4d29b0107e31917419acf50ef1b4dcf24eb688a56b409cf283ba7d1/lightphe-0.0.15-py3-none-any.whl", hash = "sha256:502357f7e117b482446db36c6c170acd8b14f8feeaef49e1aad5fd9a7aef85f8" },
]

[[package]]
name = "markdown"
version = "3.9"
source = { registry = "https://mirrors.aliyun.com/pypi/simple/" }
sdist = { url = "https://mirrors.aliyun.com/pypi/packages/8d/37/02347f6d6d8279247a5837082ebc26fc0d5aaeaf75aa013fcbb433c777ab/markdown-3.9.tar.gz", hash = "sha256:d2900fe1782bd33bdbbd56859defef70c2e78fc46668f8eb9df3128138f2cb6a" }
wheels = [
    { url = "https://mirrors.aliyun.com/pypi/packages/70/ae/44c4a6a4cbb496d93c6257954260fe3a6e91b7bed2240e5dad2a717f5111/markdown-3.9-py3-none-any.whl", hash = "sha256:9f4d91ed810864ea88a6f32c07ba8bee1346c0cc1f6b1f9f6c822f2a9667d280" },
]

[[package]]
name = "markdown-it-py"
version = "4.0.0"
source = { registry = "https://mirrors.aliyun.com/pypi/simple/" }
dependencies = [
    { name = "mdurl" },
]
sdist = { url = "https://mirrors.aliyun.com/pypi/packages/5b/f5/4ec618ed16cc4f8fb3b701563655a69816155e79e24a17b651541804721d/markdown_it_py-4.0.0.tar.gz", hash = "sha256:cb0a2b4aa34f932c007117b194e945bd74e0ec24133ceb5bac59009cda1cb9f3" }
wheels = [
    { url = "https://mirrors.aliyun.com/pypi/packages/94/54/e7d793b573f298e1c9013b8c4dade17d481164aa517d1d7148619c2cedbf/markdown_it_py-4.0.0-py3-none-any.whl", hash = "sha256:87327c59b172c5011896038353a81343b6754500a08cd7a4973bb48c6d578147" },
]

[[package]]
name = "markupsafe"
version = "3.0.2"
source = { registry = "https://mirrors.aliyun.com/pypi/simple/" }
sdist = { url = "https://mirrors.aliyun.com/pypi/packages/b2/97/5d42485e71dfc078108a86d6de8fa46db44a1a9295e89c5d6d4a06e23a62/markupsafe-3.0.2.tar.gz", hash = "sha256:ee55d3edf80167e48ea11a923c7386f4669df67d7994554387f84e7d8b0a2bf0" }
wheels = [
    { url = "https://mirrors.aliyun.com/pypi/packages/04/90/d08277ce111dd22f77149fd1a5d4653eeb3b3eaacbdfcbae5afb2600eebd/MarkupSafe-3.0.2-cp310-cp310-macosx_10_9_universal2.whl", hash = "sha256:7e94c425039cde14257288fd61dcfb01963e658efbc0ff54f5306b06054700f8" },
    { url = "https://mirrors.aliyun.com/pypi/packages/04/e1/6e2194baeae0bca1fae6629dc0cbbb968d4d941469cbab11a3872edff374/MarkupSafe-3.0.2-cp310-cp310-macosx_11_0_arm64.whl", hash = "sha256:9e2d922824181480953426608b81967de705c3cef4d1af983af849d7bd619158" },
    { url = "https://mirrors.aliyun.com/pypi/packages/1d/69/35fa85a8ece0a437493dc61ce0bb6d459dcba482c34197e3efc829aa357f/MarkupSafe-3.0.2-cp310-cp310-manylinux_2_17_aarch64.manylinux2014_aarch64.whl", hash = "sha256:38a9ef736c01fccdd6600705b09dc574584b89bea478200c5fbf112a6b0d5579" },
    { url = "https://mirrors.aliyun.com/pypi/packages/22/35/137da042dfb4720b638d2937c38a9c2df83fe32d20e8c8f3185dbfef05f7/MarkupSafe-3.0.2-cp310-cp310-manylinux_2_17_x86_64.manylinux2014_x86_64.whl", hash = "sha256:bbcb445fa71794da8f178f0f6d66789a28d7319071af7a496d4d507ed566270d" },
    { url = "https://mirrors.aliyun.com/pypi/packages/29/28/6d029a903727a1b62edb51863232152fd335d602def598dade38996887f0/MarkupSafe-3.0.2-cp310-cp310-manylinux_2_5_i686.manylinux1_i686.manylinux_2_17_i686.manylinux2014_i686.whl", hash = "sha256:57cb5a3cf367aeb1d316576250f65edec5bb3be939e9247ae594b4bcbc317dfb" },
    { url = "https://mirrors.aliyun.com/pypi/packages/cc/cd/07438f95f83e8bc028279909d9c9bd39e24149b0d60053a97b2bc4f8aa51/MarkupSafe-3.0.2-cp310-cp310-musllinux_1_2_aarch64.whl", hash = "sha256:3809ede931876f5b2ec92eef964286840ed3540dadf803dd570c3b7e13141a3b" },
    { url = "https://mirrors.aliyun.com/pypi/packages/29/01/84b57395b4cc062f9c4c55ce0df7d3108ca32397299d9df00fedd9117d3d/MarkupSafe-3.0.2-cp310-cp310-musllinux_1_2_i686.whl", hash = "sha256:e07c3764494e3776c602c1e78e298937c3315ccc9043ead7e685b7f2b8d47b3c" },
    { url = "https://mirrors.aliyun.com/pypi/packages/bd/6e/61ebf08d8940553afff20d1fb1ba7294b6f8d279df9fd0c0db911b4bbcfd/MarkupSafe-3.0.2-cp310-cp310-musllinux_1_2_x86_64.whl", hash = "sha256:b424c77b206d63d500bcb69fa55ed8d0e6a3774056bdc4839fc9298a7edca171" },
    { url = "https://mirrors.aliyun.com/pypi/packages/11/23/ffbf53694e8c94ebd1e7e491de185124277964344733c45481f32ede2499/MarkupSafe-3.0.2-cp310-cp310-win32.whl", hash = "sha256:fcabf5ff6eea076f859677f5f0b6b5c1a51e70a376b0579e0eadef8db48c6b50" },
    { url = "https://mirrors.aliyun.com/pypi/packages/44/06/e7175d06dd6e9172d4a69a72592cb3f7a996a9c396eee29082826449bbc3/MarkupSafe-3.0.2-cp310-cp310-win_amd64.whl", hash = "sha256:6af100e168aa82a50e186c82875a5893c5597a0c1ccdb0d8b40240b1f28b969a" },
    { url = "https://mirrors.aliyun.com/pypi/packages/6b/28/bbf83e3f76936960b850435576dd5e67034e200469571be53f69174a2dfd/MarkupSafe-3.0.2-cp311-cp311-macosx_10_9_universal2.whl", hash = "sha256:9025b4018f3a1314059769c7bf15441064b2207cb3f065e6ea1e7359cb46db9d" },
    { url = "https://mirrors.aliyun.com/pypi/packages/6c/30/316d194b093cde57d448a4c3209f22e3046c5bb2fb0820b118292b334be7/MarkupSafe-3.0.2-cp311-cp311-macosx_11_0_arm64.whl", hash = "sha256:93335ca3812df2f366e80509ae119189886b0f3c2b81325d39efdb84a1e2ae93" },
    { url = "https://mirrors.aliyun.com/pypi/packages/f2/96/9cdafba8445d3a53cae530aaf83c38ec64c4d5427d975c974084af5bc5d2/MarkupSafe-3.0.2-cp311-cp311-manylinux_2_17_aarch64.manylinux2014_aarch64.whl", hash = "sha256:2cb8438c3cbb25e220c2ab33bb226559e7afb3baec11c4f218ffa7308603c832" },
    { url = "https://mirrors.aliyun.com/pypi/packages/f1/a4/aefb044a2cd8d7334c8a47d3fb2c9f328ac48cb349468cc31c20b539305f/MarkupSafe-3.0.2-cp311-cp311-manylinux_2_17_x86_64.manylinux2014_x86_64.whl", hash = "sha256:a123e330ef0853c6e822384873bef7507557d8e4a082961e1defa947aa59ba84" },
    { url = "https://mirrors.aliyun.com/pypi/packages/8d/21/5e4851379f88f3fad1de30361db501300d4f07bcad047d3cb0449fc51f8c/MarkupSafe-3.0.2-cp311-cp311-manylinux_2_5_i686.manylinux1_i686.manylinux_2_17_i686.manylinux2014_i686.whl", hash = "sha256:1e084f686b92e5b83186b07e8a17fc09e38fff551f3602b249881fec658d3eca" },
    { url = "https://mirrors.aliyun.com/pypi/packages/00/7b/e92c64e079b2d0d7ddf69899c98842f3f9a60a1ae72657c89ce2655c999d/MarkupSafe-3.0.2-cp311-cp311-musllinux_1_2_aarch64.whl", hash = "sha256:d8213e09c917a951de9d09ecee036d5c7d36cb6cb7dbaece4c71a60d79fb9798" },
    { url = "https://mirrors.aliyun.com/pypi/packages/f9/ac/46f960ca323037caa0a10662ef97d0a4728e890334fc156b9f9e52bcc4ca/MarkupSafe-3.0.2-cp311-cp311-musllinux_1_2_i686.whl", hash = "sha256:5b02fb34468b6aaa40dfc198d813a641e3a63b98c2b05a16b9f80b7ec314185e" },
    { url = "https://mirrors.aliyun.com/pypi/packages/69/84/83439e16197337b8b14b6a5b9c2105fff81d42c2a7c5b58ac7b62ee2c3b1/MarkupSafe-3.0.2-cp311-cp311-musllinux_1_2_x86_64.whl", hash = "sha256:0bff5e0ae4ef2e1ae4fdf2dfd5b76c75e5c2fa4132d05fc1b0dabcd20c7e28c4" },
    { url = "https://mirrors.aliyun.com/pypi/packages/9a/34/a15aa69f01e2181ed8d2b685c0d2f6655d5cca2c4db0ddea775e631918cd/MarkupSafe-3.0.2-cp311-cp311-win32.whl", hash = "sha256:6c89876f41da747c8d3677a2b540fb32ef5715f97b66eeb0c6b66f5e3ef6f59d" },
    { url = "https://mirrors.aliyun.com/pypi/packages/da/b8/3a3bd761922d416f3dc5d00bfbed11f66b1ab89a0c2b6e887240a30b0f6b/MarkupSafe-3.0.2-cp311-cp311-win_amd64.whl", hash = "sha256:70a87b411535ccad5ef2f1df5136506a10775d267e197e4cf531ced10537bd6b" },
]

[[package]]
name = "mdurl"
version = "0.1.2"
source = { registry = "https://mirrors.aliyun.com/pypi/simple/" }
sdist = { url = "https://mirrors.aliyun.com/pypi/packages/d6/54/cfe61301667036ec958cb99bd3efefba235e65cdeb9c84d24a8293ba1d90/mdurl-0.1.2.tar.gz", hash = "sha256:bb413d29f5eea38f31dd4754dd7377d4465116fb207585f97bf925588687c1ba" }
wheels = [
    { url = "https://mirrors.aliyun.com/pypi/packages/b3/38/89ba8ad64ae25be8de66a6d463314cf1eb366222074cfda9ee839c56a4b4/mdurl-0.1.2-py3-none-any.whl", hash = "sha256:84008a41e51615a49fc9966191ff91509e3c40b939176e643fd50a5c2196b8f8" },
]

[[package]]
name = "ml-dtypes"
version = "0.5.3"
source = { registry = "https://mirrors.aliyun.com/pypi/simple/" }
dependencies = [
    { name = "numpy" },
]
sdist = { url = "https://mirrors.aliyun.com/pypi/packages/78/a7/aad060393123cfb383956dca68402aff3db1e1caffd5764887ed5153f41b/ml_dtypes-0.5.3.tar.gz", hash = "sha256:95ce33057ba4d05df50b1f3cfefab22e351868a843b3b15a46c65836283670c9" }
wheels = [
    { url = "https://mirrors.aliyun.com/pypi/packages/ac/bb/1f32124ab6d3a279ea39202fe098aea95b2d81ef0ce1d48612b6bf715e82/ml_dtypes-0.5.3-cp310-cp310-macosx_10_9_universal2.whl", hash = "sha256:0a1d68a7cb53e3f640b2b6a34d12c0542da3dd935e560fdf463c0c77f339fc20" },
    { url = "https://mirrors.aliyun.com/pypi/packages/1d/ac/e002d12ae19136e25bb41c7d14d7e1a1b08f3c0e99a44455ff6339796507/ml_dtypes-0.5.3-cp310-cp310-manylinux_2_27_aarch64.manylinux_2_28_aarch64.whl", hash = "sha256:0cd5a6c711b5350f3cbc2ac28def81cd1c580075ccb7955e61e9d8f4bfd40d24" },
    { url = "https://mirrors.aliyun.com/pypi/packages/dd/12/79e9954e6b3255a4b1becb191a922d6e2e94d03d16a06341ae9261963ae8/ml_dtypes-0.5.3-cp310-cp310-manylinux_2_27_x86_64.manylinux_2_28_x86_64.whl", hash = "sha256:bdcf26c2dbc926b8a35ec8cbfad7eff1a8bd8239e12478caca83a1fc2c400dc2" },
    { url = "https://mirrors.aliyun.com/pypi/packages/d5/aa/d1eff619e83cd1ddf6b561d8240063d978e5d887d1861ba09ef01778ec3a/ml_dtypes-0.5.3-cp310-cp310-win_amd64.whl", hash = "sha256:aecbd7c5272c82e54d5b99d8435fd10915d1bc704b7df15e4d9ca8dc3902be61" },
    { url = "https://mirrors.aliyun.com/pypi/packages/af/f1/720cb1409b5d0c05cff9040c0e9fba73fa4c67897d33babf905d5d46a070/ml_dtypes-0.5.3-cp311-cp311-macosx_10_9_universal2.whl", hash = "sha256:4a177b882667c69422402df6ed5c3428ce07ac2c1f844d8a1314944651439458" },
    { url = "https://mirrors.aliyun.com/pypi/packages/6a/d5/05861ede5d299f6599f86e6bc1291714e2116d96df003cfe23cc54bcc568/ml_dtypes-0.5.3-cp311-cp311-manylinux_2_27_aarch64.manylinux_2_28_aarch64.whl", hash = "sha256:9849ce7267444c0a717c80c6900997de4f36e2815ce34ac560a3edb2d9a64cd2" },
    { url = "https://mirrors.aliyun.com/pypi/packages/db/dc/72992b68de367741bfab8df3b3fe7c29f982b7279d341aa5bf3e7ef737ea/ml_dtypes-0.5.3-cp311-cp311-manylinux_2_27_x86_64.manylinux_2_28_x86_64.whl", hash = "sha256:c3f5ae0309d9f888fd825c2e9d0241102fadaca81d888f26f845bc8c13c1e4ee" },
    { url = "https://mirrors.aliyun.com/pypi/packages/81/1c/d27a930bca31fb07d975a2d7eaf3404f9388114463b9f15032813c98f893/ml_dtypes-0.5.3-cp311-cp311-win_amd64.whl", hash = "sha256:58e39349d820b5702bb6f94ea0cb2dc8ec62ee81c0267d9622067d8333596a46" },
    { url = "https://mirrors.aliyun.com/pypi/packages/1a/d8/6922499effa616012cb8dc445280f66d100a7ff39b35c864cfca019b3f89/ml_dtypes-0.5.3-cp311-cp311-win_arm64.whl", hash = "sha256:66c2756ae6cfd7f5224e355c893cfd617fa2f747b8bbd8996152cbdebad9a184" },
]

[[package]]
name = "mplang"
source = { editable = "." }
dependencies = [
    { name = "coincurve" },
    { name = "cryptography" },
    { name = "duckdb" },
    { name = "fastapi" },
    { name = "httpx" },
    { name = "lightphe" },
    { name = "pandas" },
    { name = "protobuf" },
    { name = "pyarrow" },
    { name = "pyyaml" },
    { name = "spu" },
    { name = "sqlglot" },
    { name = "tenseal" },
    { name = "typing-extensions" },
    { name = "uvicorn", extra = ["standard"] },
]

[package.dev-dependencies]
dev = [
    { name = "mypy" },
    { name = "pre-commit" },
    { name = "pytest" },
    { name = "pytest-asyncio" },
    { name = "pytest-cov" },
    { name = "ruff" },
]
examples = [
    { name = "scikit-learn" },
    { name = "tensorflow" },
    { name = "xgboost" },
]

[package.metadata]
requires-dist = [
    { name = "coincurve", specifier = ">=20.0.0" },
    { name = "cryptography", specifier = ">=43.0.0" },
    { name = "duckdb", specifier = ">=1.0.0" },
    { name = "fastapi" },
    { name = "httpx", specifier = ">=0.27.0" },
    { name = "lightphe", specifier = ">=0.0.15,<0.1.0" },
    { name = "pandas", specifier = ">=2.0.0" },
    { name = "protobuf", specifier = ">=5.0,<6.0" },
    { name = "pyarrow", specifier = ">=14.0.0" },
<<<<<<< HEAD
    { name = "spu", specifier = ">=0.9.4" },
=======
    { name = "pyyaml", specifier = ">=6.0" },
    { name = "spu", specifier = "==0.9.4.dev20250827" },
>>>>>>> f7673968
    { name = "sqlglot", specifier = ">=23.0.0" },
    { name = "tenseal", specifier = "==0.3.16" },
    { name = "typing-extensions" },
    { name = "uvicorn", extras = ["standard"] },
]

[package.metadata.requires-dev]
dev = [
    { name = "mypy" },
    { name = "pre-commit" },
    { name = "pytest" },
    { name = "pytest-asyncio" },
    { name = "pytest-cov" },
    { name = "ruff" },
]
examples = [
    { name = "scikit-learn" },
    { name = "tensorflow" },
    { name = "xgboost", specifier = ">=2.0.0,<3.0.0" },
]

[[package]]
name = "mpmath"
version = "1.3.0"
source = { registry = "https://mirrors.aliyun.com/pypi/simple/" }
sdist = { url = "https://mirrors.aliyun.com/pypi/packages/e0/47/dd32fa426cc72114383ac549964eecb20ecfd886d1e5ccf5340b55b02f57/mpmath-1.3.0.tar.gz", hash = "sha256:7a28eb2a9774d00c7bc92411c19a89209d5da7c4c9a9e227be8330a23a25b91f" }
wheels = [
    { url = "https://mirrors.aliyun.com/pypi/packages/43/e3/7d92a15f894aa0c9c4b49b8ee9ac9850d6e63b03c9c32c0367a13ae62209/mpmath-1.3.0-py3-none-any.whl", hash = "sha256:a0b2b9fe80bbcd81a6647ff13108738cfb482d481d826cc0e02f5b35e5c88d2c" },
]

[[package]]
name = "multiprocess"
version = "0.70.18"
source = { registry = "https://mirrors.aliyun.com/pypi/simple/" }
dependencies = [
    { name = "dill" },
]
sdist = { url = "https://mirrors.aliyun.com/pypi/packages/72/fd/2ae3826f5be24c6ed87266bc4e59c46ea5b059a103f3d7e7eb76a52aeecb/multiprocess-0.70.18.tar.gz", hash = "sha256:f9597128e6b3e67b23956da07cf3d2e5cba79e2f4e0fba8d7903636663ec6d0d" }
wheels = [
    { url = "https://mirrors.aliyun.com/pypi/packages/c8/f8/7f9a8f08bf98cea1dfaa181e05cc8bbcb59cecf044b5a9ac3cce39f9c449/multiprocess-0.70.18-pp310-pypy310_pp73-macosx_10_15_x86_64.whl", hash = "sha256:25d4012dcaaf66b9e8e955f58482b42910c2ee526d532844d8bcf661bbc604df" },
    { url = "https://mirrors.aliyun.com/pypi/packages/e5/03/b7b10dbfc17b2b3ce07d4d30b3ba8367d0ed32d6d46cd166e298f161dd46/multiprocess-0.70.18-pp310-pypy310_pp73-macosx_11_0_arm64.whl", hash = "sha256:06b19433de0d02afe5869aec8931dd5c01d99074664f806c73896b0d9e527213" },
    { url = "https://mirrors.aliyun.com/pypi/packages/c1/a3/5f8d3b9690ea5580bee5868ab7d7e2cfca74b7e826b28192b40aa3881cdc/multiprocess-0.70.18-pp310-pypy310_pp73-manylinux_2_28_x86_64.whl", hash = "sha256:6fa1366f994373aaf2d4738b0f56e707caeaa05486e97a7f71ee0853823180c2" },
    { url = "https://mirrors.aliyun.com/pypi/packages/55/4d/9af0d1279c84618bcd35bf5fd7e371657358c7b0a523e54a9cffb87461f8/multiprocess-0.70.18-pp311-pypy311_pp73-macosx_10_15_x86_64.whl", hash = "sha256:8b8940ae30139e04b076da6c5b83e9398585ebdf0f2ad3250673fef5b2ff06d6" },
    { url = "https://mirrors.aliyun.com/pypi/packages/17/bf/87323e79dd0562474fad3373c21c66bc6c3c9963b68eb2a209deb4c8575e/multiprocess-0.70.18-pp311-pypy311_pp73-macosx_11_0_arm64.whl", hash = "sha256:0929ba95831adb938edbd5fb801ac45e705ecad9d100b3e653946b7716cb6bd3" },
    { url = "https://mirrors.aliyun.com/pypi/packages/dd/74/cb8c831e58dc6d5cf450b17c7db87f14294a1df52eb391da948b5e0a0b94/multiprocess-0.70.18-pp311-pypy311_pp73-manylinux_2_28_x86_64.whl", hash = "sha256:4d77f8e4bfe6c6e2e661925bbf9aed4d5ade9a1c6502d5dfc10129b9d1141797" },
    { url = "https://mirrors.aliyun.com/pypi/packages/ba/d8/0cba6cf51a1a31f20471fbc823a716170c73012ddc4fb85d706630ed6e8f/multiprocess-0.70.18-py310-none-any.whl", hash = "sha256:60c194974c31784019c1f459d984e8f33ee48f10fcf42c309ba97b30d9bd53ea" },
    { url = "https://mirrors.aliyun.com/pypi/packages/4b/88/9039f2fed1012ef584751d4ceff9ab4a51e5ae264898f0b7cbf44340a859/multiprocess-0.70.18-py311-none-any.whl", hash = "sha256:5aa6eef98e691281b3ad923be2832bf1c55dd2c859acd73e5ec53a66aae06a1d" },
    { url = "https://mirrors.aliyun.com/pypi/packages/3b/c3/ca84c19bd14cdfc21c388fdcebf08b86a7a470ebc9f5c3c084fc2dbc50f7/multiprocess-0.70.18-py38-none-any.whl", hash = "sha256:dbf705e52a154fe5e90fb17b38f02556169557c2dd8bb084f2e06c2784d8279b" },
    { url = "https://mirrors.aliyun.com/pypi/packages/6c/28/dd72947e59a6a8c856448a5e74da6201cb5502ddff644fbc790e4bd40b9a/multiprocess-0.70.18-py39-none-any.whl", hash = "sha256:e78ca805a72b1b810c690b6b4cc32579eba34f403094bbbae962b7b5bf9dfcb8" },
]

[[package]]
name = "mypy"
version = "1.17.1"
source = { registry = "https://mirrors.aliyun.com/pypi/simple/" }
dependencies = [
    { name = "mypy-extensions" },
    { name = "pathspec" },
    { name = "tomli", marker = "python_full_version < '3.11'" },
    { name = "typing-extensions" },
]
sdist = { url = "https://mirrors.aliyun.com/pypi/packages/8e/22/ea637422dedf0bf36f3ef238eab4e455e2a0dcc3082b5cc067615347ab8e/mypy-1.17.1.tar.gz", hash = "sha256:25e01ec741ab5bb3eec8ba9cdb0f769230368a22c959c4937360efb89b7e9f01" }
wheels = [
    { url = "https://mirrors.aliyun.com/pypi/packages/77/a9/3d7aa83955617cdf02f94e50aab5c830d205cfa4320cf124ff64acce3a8e/mypy-1.17.1-cp310-cp310-macosx_10_9_x86_64.whl", hash = "sha256:3fbe6d5555bf608c47203baa3e72dbc6ec9965b3d7c318aa9a4ca76f465bd972" },
    { url = "https://mirrors.aliyun.com/pypi/packages/83/e8/72e62ff837dd5caaac2b4a5c07ce769c8e808a00a65e5d8f94ea9c6f20ab/mypy-1.17.1-cp310-cp310-macosx_11_0_arm64.whl", hash = "sha256:80ef5c058b7bce08c83cac668158cb7edea692e458d21098c7d3bce35a5d43e7" },
    { url = "https://mirrors.aliyun.com/pypi/packages/7d/10/f3f3543f6448db11881776f26a0ed079865926b0c841818ee22de2c6bbab/mypy-1.17.1-cp310-cp310-manylinux2014_aarch64.manylinux_2_17_aarch64.manylinux_2_28_aarch64.whl", hash = "sha256:c4a580f8a70c69e4a75587bd925d298434057fe2a428faaf927ffe6e4b9a98df" },
    { url = "https://mirrors.aliyun.com/pypi/packages/06/bf/63e83ed551282d67bb3f7fea2cd5561b08d2bb6eb287c096539feb5ddbc5/mypy-1.17.1-cp310-cp310-manylinux2014_x86_64.manylinux_2_17_x86_64.manylinux_2_28_x86_64.whl", hash = "sha256:dd86bb649299f09d987a2eebb4d52d10603224500792e1bee18303bbcc1ce390" },
    { url = "https://mirrors.aliyun.com/pypi/packages/69/66/68f2eeef11facf597143e85b694a161868b3b006a5fbad50e09ea117ef24/mypy-1.17.1-cp310-cp310-musllinux_1_2_x86_64.whl", hash = "sha256:a76906f26bd8d51ea9504966a9c25419f2e668f012e0bdf3da4ea1526c534d94" },
    { url = "https://mirrors.aliyun.com/pypi/packages/a3/87/8e3e9c2c8bd0d7e071a89c71be28ad088aaecbadf0454f46a540bda7bca6/mypy-1.17.1-cp310-cp310-win_amd64.whl", hash = "sha256:e79311f2d904ccb59787477b7bd5d26f3347789c06fcd7656fa500875290264b" },
    { url = "https://mirrors.aliyun.com/pypi/packages/46/cf/eadc80c4e0a70db1c08921dcc220357ba8ab2faecb4392e3cebeb10edbfa/mypy-1.17.1-cp311-cp311-macosx_10_9_x86_64.whl", hash = "sha256:ad37544be07c5d7fba814eb370e006df58fed8ad1ef33ed1649cb1889ba6ff58" },
    { url = "https://mirrors.aliyun.com/pypi/packages/5d/c1/c869d8c067829ad30d9bdae051046561552516cfb3a14f7f0347b7d973ee/mypy-1.17.1-cp311-cp311-macosx_11_0_arm64.whl", hash = "sha256:064e2ff508e5464b4bd807a7c1625bc5047c5022b85c70f030680e18f37273a5" },
    { url = "https://mirrors.aliyun.com/pypi/packages/98/b9/803672bab3fe03cee2e14786ca056efda4bb511ea02dadcedde6176d06d0/mypy-1.17.1-cp311-cp311-manylinux2014_aarch64.manylinux_2_17_aarch64.manylinux_2_28_aarch64.whl", hash = "sha256:70401bbabd2fa1aa7c43bb358f54037baf0586f41e83b0ae67dd0534fc64edfd" },
    { url = "https://mirrors.aliyun.com/pypi/packages/88/fb/fcdac695beca66800918c18697b48833a9a6701de288452b6715a98cfee1/mypy-1.17.1-cp311-cp311-manylinux2014_x86_64.manylinux_2_17_x86_64.manylinux_2_28_x86_64.whl", hash = "sha256:e92bdc656b7757c438660f775f872a669b8ff374edc4d18277d86b63edba6b8b" },
    { url = "https://mirrors.aliyun.com/pypi/packages/7f/37/a932da3d3dace99ee8eb2043b6ab03b6768c36eb29a02f98f46c18c0da0e/mypy-1.17.1-cp311-cp311-musllinux_1_2_x86_64.whl", hash = "sha256:c1fdf4abb29ed1cb091cf432979e162c208a5ac676ce35010373ff29247bcad5" },
    { url = "https://mirrors.aliyun.com/pypi/packages/8c/cf/6438a429e0f2f5cab8bc83e53dbebfa666476f40ee322e13cac5e64b79e7/mypy-1.17.1-cp311-cp311-win_amd64.whl", hash = "sha256:ff2933428516ab63f961644bc49bc4cbe42bbffb2cd3b71cc7277c07d16b1a8b" },
    { url = "https://mirrors.aliyun.com/pypi/packages/1d/f3/8fcd2af0f5b806f6cf463efaffd3c9548a28f84220493ecd38d127b6b66d/mypy-1.17.1-py3-none-any.whl", hash = "sha256:a9f52c0351c21fe24c21d8c0eb1f62967b262d6729393397b6f443c3b773c3b9" },
]

[[package]]
name = "mypy-extensions"
version = "1.1.0"
source = { registry = "https://mirrors.aliyun.com/pypi/simple/" }
sdist = { url = "https://mirrors.aliyun.com/pypi/packages/a2/6e/371856a3fb9d31ca8dac321cda606860fa4548858c0cc45d9d1d4ca2628b/mypy_extensions-1.1.0.tar.gz", hash = "sha256:52e68efc3284861e772bbcd66823fde5ae21fd2fdb51c62a211403730b916558" }
wheels = [
    { url = "https://mirrors.aliyun.com/pypi/packages/79/7b/2c79738432f5c924bef5071f933bcc9efd0473bac3b4aa584a6f7c1c8df8/mypy_extensions-1.1.0-py3-none-any.whl", hash = "sha256:1be4cccdb0f2482337c4743e60421de3a356cd97508abadd57d47403e94f5505" },
]

[[package]]
name = "namex"
version = "0.1.0"
source = { registry = "https://mirrors.aliyun.com/pypi/simple/" }
sdist = { url = "https://mirrors.aliyun.com/pypi/packages/0c/c0/ee95b28f029c73f8d49d8f52edaed02a1d4a9acb8b69355737fdb1faa191/namex-0.1.0.tar.gz", hash = "sha256:117f03ccd302cc48e3f5c58a296838f6b89c83455ab8683a1e85f2a430aa4306" }
wheels = [
    { url = "https://mirrors.aliyun.com/pypi/packages/b2/bc/465daf1de06409cdd4532082806770ee0d8d7df434da79c76564d0f69741/namex-0.1.0-py3-none-any.whl", hash = "sha256:e2012a474502f1e2251267062aae3114611f07df4224b6e06334c57b0f2ce87c" },
]

[[package]]
name = "nodeenv"
version = "1.9.1"
source = { registry = "https://mirrors.aliyun.com/pypi/simple/" }
sdist = { url = "https://mirrors.aliyun.com/pypi/packages/43/16/fc88b08840de0e0a72a2f9d8c6bae36be573e475a6326ae854bcc549fc45/nodeenv-1.9.1.tar.gz", hash = "sha256:6ec12890a2dab7946721edbfbcd91f3319c6ccc9aec47be7c7e6b7011ee6645f" }
wheels = [
    { url = "https://mirrors.aliyun.com/pypi/packages/d2/1d/1b658dbd2b9fa9c4c9f32accbfc0205d532c8c6194dc0f2a4c0428e7128a/nodeenv-1.9.1-py2.py3-none-any.whl", hash = "sha256:ba11c9782d29c27c70ffbdda2d7415098754709be8a7056d79a737cd901155c9" },
]

[[package]]
name = "numpy"
version = "1.26.4"
source = { registry = "https://mirrors.aliyun.com/pypi/simple/" }
sdist = { url = "https://mirrors.aliyun.com/pypi/packages/65/6e/09db70a523a96d25e115e71cc56a6f9031e7b8cd166c1ac8438307c14058/numpy-1.26.4.tar.gz", hash = "sha256:2a02aba9ed12e4ac4eb3ea9421c420301a0c6460d9830d74a9df87efa4912010" }
wheels = [
    { url = "https://mirrors.aliyun.com/pypi/packages/a7/94/ace0fdea5241a27d13543ee117cbc65868e82213fb31a8eb7fe9ff23f313/numpy-1.26.4-cp310-cp310-macosx_10_9_x86_64.whl", hash = "sha256:9ff0f4f29c51e2803569d7a51c2304de5554655a60c5d776e35b4a41413830d0" },
    { url = "https://mirrors.aliyun.com/pypi/packages/20/f7/b24208eba89f9d1b58c1668bc6c8c4fd472b20c45573cb767f59d49fb0f6/numpy-1.26.4-cp310-cp310-macosx_11_0_arm64.whl", hash = "sha256:2e4ee3380d6de9c9ec04745830fd9e2eccb3e6cf790d39d7b98ffd19b0dd754a" },
    { url = "https://mirrors.aliyun.com/pypi/packages/fc/a5/4beee6488160798683eed5bdb7eead455892c3b4e1f78d79d8d3f3b084ac/numpy-1.26.4-cp310-cp310-manylinux_2_17_aarch64.manylinux2014_aarch64.whl", hash = "sha256:d209d8969599b27ad20994c8e41936ee0964e6da07478d6c35016bc386b66ad4" },
    { url = "https://mirrors.aliyun.com/pypi/packages/4b/d7/ecf66c1cd12dc28b4040b15ab4d17b773b87fa9d29ca16125de01adb36cd/numpy-1.26.4-cp310-cp310-manylinux_2_17_x86_64.manylinux2014_x86_64.whl", hash = "sha256:ffa75af20b44f8dba823498024771d5ac50620e6915abac414251bd971b4529f" },
    { url = "https://mirrors.aliyun.com/pypi/packages/24/03/6f229fe3187546435c4f6f89f6d26c129d4f5bed40552899fcf1f0bf9e50/numpy-1.26.4-cp310-cp310-musllinux_1_1_aarch64.whl", hash = "sha256:62b8e4b1e28009ef2846b4c7852046736bab361f7aeadeb6a5b89ebec3c7055a" },
    { url = "https://mirrors.aliyun.com/pypi/packages/39/fe/39ada9b094f01f5a35486577c848fe274e374bbf8d8f472e1423a0bbd26d/numpy-1.26.4-cp310-cp310-musllinux_1_1_x86_64.whl", hash = "sha256:a4abb4f9001ad2858e7ac189089c42178fcce737e4169dc61321660f1a96c7d2" },
    { url = "https://mirrors.aliyun.com/pypi/packages/d5/ef/6ad11d51197aad206a9ad2286dc1aac6a378059e06e8cf22cd08ed4f20dc/numpy-1.26.4-cp310-cp310-win32.whl", hash = "sha256:bfe25acf8b437eb2a8b2d49d443800a5f18508cd811fea3181723922a8a82b07" },
    { url = "https://mirrors.aliyun.com/pypi/packages/19/77/538f202862b9183f54108557bfda67e17603fc560c384559e769321c9d92/numpy-1.26.4-cp310-cp310-win_amd64.whl", hash = "sha256:b97fe8060236edf3662adfc2c633f56a08ae30560c56310562cb4f95500022d5" },
    { url = "https://mirrors.aliyun.com/pypi/packages/11/57/baae43d14fe163fa0e4c47f307b6b2511ab8d7d30177c491960504252053/numpy-1.26.4-cp311-cp311-macosx_10_9_x86_64.whl", hash = "sha256:4c66707fabe114439db9068ee468c26bbdf909cac0fb58686a42a24de1760c71" },
    { url = "https://mirrors.aliyun.com/pypi/packages/1a/2e/151484f49fd03944c4a3ad9c418ed193cfd02724e138ac8a9505d056c582/numpy-1.26.4-cp311-cp311-macosx_11_0_arm64.whl", hash = "sha256:edd8b5fe47dab091176d21bb6de568acdd906d1887a4584a15a9a96a1dca06ef" },
    { url = "https://mirrors.aliyun.com/pypi/packages/79/ae/7e5b85136806f9dadf4878bf73cf223fe5c2636818ba3ab1c585d0403164/numpy-1.26.4-cp311-cp311-manylinux_2_17_aarch64.manylinux2014_aarch64.whl", hash = "sha256:7ab55401287bfec946ced39700c053796e7cc0e3acbef09993a9ad2adba6ca6e" },
    { url = "https://mirrors.aliyun.com/pypi/packages/3a/d0/edc009c27b406c4f9cbc79274d6e46d634d139075492ad055e3d68445925/numpy-1.26.4-cp311-cp311-manylinux_2_17_x86_64.manylinux2014_x86_64.whl", hash = "sha256:666dbfb6ec68962c033a450943ded891bed2d54e6755e35e5835d63f4f6931d5" },
    { url = "https://mirrors.aliyun.com/pypi/packages/09/bf/2b1aaf8f525f2923ff6cfcf134ae5e750e279ac65ebf386c75a0cf6da06a/numpy-1.26.4-cp311-cp311-musllinux_1_1_aarch64.whl", hash = "sha256:96ff0b2ad353d8f990b63294c8986f1ec3cb19d749234014f4e7eb0112ceba5a" },
    { url = "https://mirrors.aliyun.com/pypi/packages/df/a0/4e0f14d847cfc2a633a1c8621d00724f3206cfeddeb66d35698c4e2cf3d2/numpy-1.26.4-cp311-cp311-musllinux_1_1_x86_64.whl", hash = "sha256:60dedbb91afcbfdc9bc0b1f3f402804070deed7392c23eb7a7f07fa857868e8a" },
    { url = "https://mirrors.aliyun.com/pypi/packages/d2/b7/a734c733286e10a7f1a8ad1ae8c90f2d33bf604a96548e0a4a3a6739b468/numpy-1.26.4-cp311-cp311-win32.whl", hash = "sha256:1af303d6b2210eb850fcf03064d364652b7120803a0b872f5211f5234b399f20" },
    { url = "https://mirrors.aliyun.com/pypi/packages/3f/6b/5610004206cf7f8e7ad91c5a85a8c71b2f2f8051a0c0c4d5916b76d6cbb2/numpy-1.26.4-cp311-cp311-win_amd64.whl", hash = "sha256:cd25bcecc4974d09257ffcd1f098ee778f7834c3ad767fe5db785be9a4aa9cb2" },
]

[[package]]
name = "opt-einsum"
version = "3.4.0"
source = { registry = "https://mirrors.aliyun.com/pypi/simple/" }
sdist = { url = "https://mirrors.aliyun.com/pypi/packages/8c/b9/2ac072041e899a52f20cf9510850ff58295003aa75525e58343591b0cbfb/opt_einsum-3.4.0.tar.gz", hash = "sha256:96ca72f1b886d148241348783498194c577fa30a8faac108586b14f1ba4473ac" }
wheels = [
    { url = "https://mirrors.aliyun.com/pypi/packages/23/cd/066e86230ae37ed0be70aae89aabf03ca8d9f39c8aea0dec8029455b5540/opt_einsum-3.4.0-py3-none-any.whl", hash = "sha256:69bb92469f86a1565195ece4ac0323943e83477171b91d24c35afe028a90d7cd" },
]

[[package]]
name = "optree"
version = "0.17.0"
source = { registry = "https://mirrors.aliyun.com/pypi/simple/" }
dependencies = [
    { name = "typing-extensions" },
]
sdist = { url = "https://mirrors.aliyun.com/pypi/packages/56/c7/0853e0c59b135dff770615d2713b547b6b3b5cde7c10995b4a5825244612/optree-0.17.0.tar.gz", hash = "sha256:5335a5ec44479920620d72324c66563bd705ab2a698605dd4b6ee67dbcad7ecd" }
wheels = [
    { url = "https://mirrors.aliyun.com/pypi/packages/52/a0/d5795ac13390b04822f1c61699f684cde682b57bf0a2d6b406019e1762ae/optree-0.17.0-cp310-cp310-macosx_10_9_universal2.whl", hash = "sha256:85ec183b8eec6efc9a5572c2a84c62214c949555efbc69ca2381aca6048d08df" },
    { url = "https://mirrors.aliyun.com/pypi/packages/53/8b/ae8ddb511e680eb9d61edd2f5245be88ce050456658fb165550144f9a509/optree-0.17.0-cp310-cp310-macosx_11_0_arm64.whl", hash = "sha256:6e77b6e0b7bb3ecfeb9a92ba605ef21b39bff38829b745af993e2e2b474322e2" },
    { url = "https://mirrors.aliyun.com/pypi/packages/91/f9/6ca076fd4c6f16be031afdc711a2676c1ff15bd1717ee2e699179b1a29bc/optree-0.17.0-cp310-cp310-manylinux_2_26_aarch64.manylinux_2_28_aarch64.whl", hash = "sha256:98990201f352dba253af1a995c1453818db5f08de4cae7355d85aa6023676a52" },
    { url = "https://mirrors.aliyun.com/pypi/packages/95/4c/81344cbdcf8ea8525a21c9d65892d7529010ee2146c53423b2e9a84441ba/optree-0.17.0-cp310-cp310-manylinux_2_26_i686.manylinux_2_28_i686.whl", hash = "sha256:e1a40adf6bb78a6a4b4f480879de2cb6b57d46d680a4d9834aa824f41e69c0d9" },
    { url = "https://mirrors.aliyun.com/pypi/packages/e5/c4/ac1880372a89f5c21514a7965dfa23b1afb2ad683fb9804d366727de9ecf/optree-0.17.0-cp310-cp310-manylinux_2_26_ppc64le.manylinux_2_28_ppc64le.whl", hash = "sha256:78a113436a0a440f900b2799584f3cc2b2eea1b245d81c3583af42ac003e333c" },
    { url = "https://mirrors.aliyun.com/pypi/packages/ff/72/ad6be4d6a03805cf3921b492494cb3371ca28060d5ad19d5a36e10c4d67d/optree-0.17.0-cp310-cp310-manylinux_2_26_s390x.manylinux_2_28_s390x.whl", hash = "sha256:0e45c16018f4283f028cf839b707b7ac734e8056a31b7198a1577161fcbe146d" },
    { url = "https://mirrors.aliyun.com/pypi/packages/d9/c1/6827fb504351f9a3935699b0eb31c8a6af59d775ee78289a25e0ba54f732/optree-0.17.0-cp310-cp310-manylinux_2_27_x86_64.manylinux_2_28_x86_64.whl", hash = "sha256:b698613d821d80cc216a2444ebc3145c8bf671b55a2223058a6574c1483a65f6" },
    { url = "https://mirrors.aliyun.com/pypi/packages/21/3d/44b3cbe4c9245a13b2677e30db2aafadf00bda976a551d64a31dc92f4977/optree-0.17.0-cp310-cp310-win32.whl", hash = "sha256:d07bfd8ce803dbc005502a89fda5f5e078e237342eaa36fb0c46cfbdf750bc76" },
    { url = "https://mirrors.aliyun.com/pypi/packages/74/fa/83d4cd387043483ee23617b048829a1289bf54afe2f6cb98ec7b27133369/optree-0.17.0-cp310-cp310-win_amd64.whl", hash = "sha256:d009d368ef06b8757891b772cad24d4f84122bd1877f7674fb8227d6e15340b4" },
    { url = "https://mirrors.aliyun.com/pypi/packages/21/4f/752522f318683efa7bba1895667c9841165d0284f6dfadf601769f6398ce/optree-0.17.0-cp310-cp310-win_arm64.whl", hash = "sha256:3571085ed9a5f39ff78ef57def0e9607c6b3f0099b6910524a0b42f5d58e481e" },
    { url = "https://mirrors.aliyun.com/pypi/packages/d8/eb/389a7dae8b113064f53909707aea9d72372fdc2eb918c48783c443cb3438/optree-0.17.0-cp311-cp311-macosx_10_9_universal2.whl", hash = "sha256:09fbc0e5e42b20cab11851dffb7abe2fdf289c45d29e5be2b50b4ea93d069a9f" },
    { url = "https://mirrors.aliyun.com/pypi/packages/2b/bb/2d78b524989cabb5720e85ea366addc8589b4bbd0ce3f5ea58e370e5636a/optree-0.17.0-cp311-cp311-macosx_11_0_arm64.whl", hash = "sha256:90a5864689268eda75d90abded5d474ae0a7ae2608d510626724fb78a1955948" },
    { url = "https://mirrors.aliyun.com/pypi/packages/73/5c/13a2a864b0c0b39c3c193be534a195a3ab2463c7d0443d4a76e749e3ff83/optree-0.17.0-cp311-cp311-manylinux_2_26_aarch64.manylinux_2_28_aarch64.whl", hash = "sha256:3080c564c9760711aa72d1b4d700ce1417f99ad087136f415c4eb8221169e2a3" },
    { url = "https://mirrors.aliyun.com/pypi/packages/da/f5/ff7dcb5a0108ee89c2be09aed2ebd26a7e1333d8122031aa9d9322b24ee6/optree-0.17.0-cp311-cp311-manylinux_2_26_i686.manylinux_2_28_i686.whl", hash = "sha256:834a8fb358b608240b3a38706a09b43974675624485fad64c8ee641dae2eb57d" },
    { url = "https://mirrors.aliyun.com/pypi/packages/1b/e6/48a97aefd18770b55e5ed456d8183891f325cdb6d90592e5f072ed6951f8/optree-0.17.0-cp311-cp311-manylinux_2_26_ppc64le.manylinux_2_28_ppc64le.whl", hash = "sha256:1a2bd263e6b5621d000d0f94de1f245414fd5dbce365a24b7b89b1ed0ef56cf9" },
    { url = "https://mirrors.aliyun.com/pypi/packages/c4/b1/4e280edab8a86be47ec1f9bd9ed4b685d2e15f0950ae62b613b26d12a1da/optree-0.17.0-cp311-cp311-manylinux_2_26_s390x.manylinux_2_28_s390x.whl", hash = "sha256:9b37daca4ad89339b1f5320cc61ac600dcf976adbb060769d36d5542d6ebfedf" },
    { url = "https://mirrors.aliyun.com/pypi/packages/db/3b/49a9a1986215dd342525974deeb17c260a83fee8fad147276fd710ac8718/optree-0.17.0-cp311-cp311-manylinux_2_27_x86_64.manylinux_2_28_x86_64.whl", hash = "sha256:a146a6917f3e28cfdc268ff1770aa696c346482dd3da681c3ff92153d94450ea" },
    { url = "https://mirrors.aliyun.com/pypi/packages/00/8d/13b79d3394b83f4b1c93daac336f0eca5cb1cd5f58e10618f2c2db779cb7/optree-0.17.0-cp311-cp311-win32.whl", hash = "sha256:6b0446803d08f6aaae84f82f03c51527f36dfa15850873fc0183792247bc0071" },
    { url = "https://mirrors.aliyun.com/pypi/packages/90/32/da5191a347e33a78c2804a0cbfaed8eecb758818efda4b4d70bfd9b9b38d/optree-0.17.0-cp311-cp311-win_amd64.whl", hash = "sha256:e39f4f00b2967116badd9617ad6aa9845d8327fe13b6dbf5bc36d8c7b4a5ea03" },
    { url = "https://mirrors.aliyun.com/pypi/packages/e1/ea/7cae17a37a8ef67a33c354fce6f136d5f253d5afa40f68701252b1b2c2a0/optree-0.17.0-cp311-cp311-win_arm64.whl", hash = "sha256:50d4dbcbca3e379cc6b374f9b5a5626ff7ea41df8373e26c3af41d89d8a4b3d5" },
    { url = "https://mirrors.aliyun.com/pypi/packages/ca/52/350c58dce327257afd77b92258e43d0bfe00416fc167b0c256ec86dcf9e7/optree-0.17.0-pp310-pypy310_pp73-macosx_11_0_arm64.whl", hash = "sha256:f365328450c1072e7a707dce67eaa6db3f63671907c866e3751e317b27ea187e" },
    { url = "https://mirrors.aliyun.com/pypi/packages/ed/d7/3036d15c028c447b1bd65dcf8f66cfd775bfa4e52daa74b82fb1d3c88faf/optree-0.17.0-pp310-pypy310_pp73-manylinux_2_26_aarch64.manylinux_2_28_aarch64.whl", hash = "sha256:adde1427e0982cfc5f56939c26b4ebbd833091a176734c79fb95c78bdf833dff" },
    { url = "https://mirrors.aliyun.com/pypi/packages/71/45/e710024ef77324e745de48efd64f6270d8c209f14107a48ffef4049ac57a/optree-0.17.0-pp310-pypy310_pp73-manylinux_2_27_x86_64.manylinux_2_28_x86_64.whl", hash = "sha256:a80b7e5de5dd09b9c8b62d501e29a3850b047565c336c9d004b07ee1c01f4ae1" },
    { url = "https://mirrors.aliyun.com/pypi/packages/a8/63/b5cd1309f76f53e8a3cfbc88642647e58b1d3dd39f7cb0daf60ec516a252/optree-0.17.0-pp310-pypy310_pp73-win_amd64.whl", hash = "sha256:3c2c79652c45d82f23cbe08349456b1067ea513234a086b9a6bf1bcf128962a9" },
    { url = "https://mirrors.aliyun.com/pypi/packages/ca/40/afec131d9dd7a18d129190d407d97c95994f42b70c3d8ab897092d4de1d9/optree-0.17.0-pp311-pypy311_pp73-macosx_11_0_arm64.whl", hash = "sha256:bd92011cd0f2de40d28a95842819e778c476ab25c12731bfef1d1a0225554f83" },
    { url = "https://mirrors.aliyun.com/pypi/packages/69/c4/94a187ed3ca71194b9da6a276790e1703c7544c8f695ac915214ae8ce934/optree-0.17.0-pp311-pypy311_pp73-manylinux_2_26_aarch64.manylinux_2_28_aarch64.whl", hash = "sha256:f87f6f39015fc82d7adeee19900d246b89911319726e93cb2dbd4d1a809899bd" },
    { url = "https://mirrors.aliyun.com/pypi/packages/cd/99/23b7a484da8dfb814107b20ef2c93ef27c04f36aeb83bd976964a5b69e06/optree-0.17.0-pp311-pypy311_pp73-manylinux_2_27_x86_64.manylinux_2_28_x86_64.whl", hash = "sha256:58b0a83a967d2ef0f343db7182f0ad074eb1166bcaea909ae33909462013f151" },
    { url = "https://mirrors.aliyun.com/pypi/packages/bc/1f/7eca6da47eadb9ff2183bc9169eadde3dda0518e9a0187b99d5926fb2994/optree-0.17.0-pp311-pypy311_pp73-win_amd64.whl", hash = "sha256:e1ae8cbbcfaa45c57f5e51c544afa554cefbbb9fe9586c108aaf2aebfadf5899" },
]

[[package]]
name = "packaging"
version = "25.0"
source = { registry = "https://mirrors.aliyun.com/pypi/simple/" }
sdist = { url = "https://mirrors.aliyun.com/pypi/packages/a1/d4/1fc4078c65507b51b96ca8f8c3ba19e6a61c8253c72794544580a7b6c24d/packaging-25.0.tar.gz", hash = "sha256:d443872c98d677bf60f6a1f2f8c1cb748e8fe762d2bf9d3148b5599295b0fc4f" }
wheels = [
    { url = "https://mirrors.aliyun.com/pypi/packages/20/12/38679034af332785aac8774540895e234f4d07f7545804097de4b666afd8/packaging-25.0-py3-none-any.whl", hash = "sha256:29572ef2b1f17581046b3a2227d5c611fb25ec70ca1ba8554b24b0e69331a484" },
]

[[package]]
name = "pandas"
version = "2.3.2"
source = { registry = "https://mirrors.aliyun.com/pypi/simple/" }
dependencies = [
    { name = "numpy" },
    { name = "python-dateutil" },
    { name = "pytz" },
    { name = "tzdata" },
]
sdist = { url = "https://mirrors.aliyun.com/pypi/packages/79/8e/0e90233ac205ad182bd6b422532695d2b9414944a280488105d598c70023/pandas-2.3.2.tar.gz", hash = "sha256:ab7b58f8f82706890924ccdfb5f48002b83d2b5a3845976a9fb705d36c34dcdb" }
wheels = [
    { url = "https://mirrors.aliyun.com/pypi/packages/2e/16/a8eeb70aad84ccbf14076793f90e0031eded63c1899aeae9fdfbf37881f4/pandas-2.3.2-cp310-cp310-macosx_10_9_x86_64.whl", hash = "sha256:52bc29a946304c360561974c6542d1dd628ddafa69134a7131fdfd6a5d7a1a35" },
    { url = "https://mirrors.aliyun.com/pypi/packages/47/f1/c5bdaea13bf3708554d93e948b7ea74121ce6e0d59537ca4c4f77731072b/pandas-2.3.2-cp310-cp310-macosx_11_0_arm64.whl", hash = "sha256:220cc5c35ffaa764dd5bb17cf42df283b5cb7fdf49e10a7b053a06c9cb48ee2b" },
    { url = "https://mirrors.aliyun.com/pypi/packages/bb/10/811fa01476d29ffed692e735825516ad0e56d925961819e6126b4ba32147/pandas-2.3.2-cp310-cp310-manylinux_2_17_aarch64.manylinux2014_aarch64.whl", hash = "sha256:42c05e15111221384019897df20c6fe893b2f697d03c811ee67ec9e0bb5a3424" },
    { url = "https://mirrors.aliyun.com/pypi/packages/c4/6a/40b043b06e08df1ea1b6d20f0e0c2f2c4ec8c4f07d1c92948273d943a50b/pandas-2.3.2-cp310-cp310-manylinux_2_17_x86_64.manylinux2014_x86_64.whl", hash = "sha256:cc03acc273c5515ab69f898df99d9d4f12c4d70dbfc24c3acc6203751d0804cf" },
    { url = "https://mirrors.aliyun.com/pypi/packages/e2/ea/2e081a2302e41a9bca7056659fdd2b85ef94923723e41665b42d65afd347/pandas-2.3.2-cp310-cp310-musllinux_1_2_aarch64.whl", hash = "sha256:d25c20a03e8870f6339bcf67281b946bd20b86f1a544ebbebb87e66a8d642cba" },
    { url = "https://mirrors.aliyun.com/pypi/packages/f4/12/7ff9f6a79e2ee8869dcf70741ef998b97ea20050fe25f83dc759764c1e32/pandas-2.3.2-cp310-cp310-musllinux_1_2_x86_64.whl", hash = "sha256:21bb612d148bb5860b7eb2c10faacf1a810799245afd342cf297d7551513fbb6" },
    { url = "https://mirrors.aliyun.com/pypi/packages/d8/df/5ab92fcd76455a632b3db34a746e1074d432c0cdbbd28d7cd1daba46a75d/pandas-2.3.2-cp310-cp310-win_amd64.whl", hash = "sha256:b62d586eb25cb8cb70a5746a378fc3194cb7f11ea77170d59f889f5dfe3cec7a" },
    { url = "https://mirrors.aliyun.com/pypi/packages/7a/59/f3e010879f118c2d400902d2d871c2226cef29b08c09fb8dc41111730400/pandas-2.3.2-cp311-cp311-macosx_10_9_x86_64.whl", hash = "sha256:1333e9c299adcbb68ee89a9bb568fc3f20f9cbb419f1dd5225071e6cddb2a743" },
    { url = "https://mirrors.aliyun.com/pypi/packages/38/18/48f10f1cc5c397af59571d638d211f494dba481f449c19adbd282aa8f4ca/pandas-2.3.2-cp311-cp311-macosx_11_0_arm64.whl", hash = "sha256:76972bcbd7de8e91ad5f0ca884a9f2c477a2125354af624e022c49e5bd0dfff4" },
    { url = "https://mirrors.aliyun.com/pypi/packages/95/3b/1e9b69632898b048e223834cd9702052bcf06b15e1ae716eda3196fb972e/pandas-2.3.2-cp311-cp311-manylinux_2_17_aarch64.manylinux2014_aarch64.whl", hash = "sha256:b98bdd7c456a05eef7cd21fd6b29e3ca243591fe531c62be94a2cc987efb5ac2" },
    { url = "https://mirrors.aliyun.com/pypi/packages/8b/ef/0e2ffb30b1f7fbc9a588bd01e3c14a0d96854d09a887e15e30cc19961227/pandas-2.3.2-cp311-cp311-manylinux_2_17_x86_64.manylinux2014_x86_64.whl", hash = "sha256:1d81573b3f7db40d020983f78721e9bfc425f411e616ef019a10ebf597aedb2e" },
    { url = "https://mirrors.aliyun.com/pypi/packages/23/82/e6b85f0d92e9afb0e7f705a51d1399b79c7380c19687bfbf3d2837743249/pandas-2.3.2-cp311-cp311-musllinux_1_2_aarch64.whl", hash = "sha256:e190b738675a73b581736cc8ec71ae113d6c3768d0bd18bffa5b9a0927b0b6ea" },
    { url = "https://mirrors.aliyun.com/pypi/packages/e8/f1/f682015893d9ed51611948bd83683670842286a8edd4f68c2c1c3b231eef/pandas-2.3.2-cp311-cp311-musllinux_1_2_x86_64.whl", hash = "sha256:c253828cb08f47488d60f43c5fc95114c771bbfff085da54bfc79cb4f9e3a372" },
    { url = "https://mirrors.aliyun.com/pypi/packages/a7/e7/ae86261695b6c8a36d6a4c8d5f9b9ede8248510d689a2f379a18354b37d7/pandas-2.3.2-cp311-cp311-win_amd64.whl", hash = "sha256:9467697b8083f9667b212633ad6aa4ab32436dcbaf4cd57325debb0ddef2012f" },
]

[[package]]
name = "pathspec"
version = "0.12.1"
source = { registry = "https://mirrors.aliyun.com/pypi/simple/" }
sdist = { url = "https://mirrors.aliyun.com/pypi/packages/ca/bc/f35b8446f4531a7cb215605d100cd88b7ac6f44ab3fc94870c120ab3adbf/pathspec-0.12.1.tar.gz", hash = "sha256:a482d51503a1ab33b1c67a6c3813a26953dbdc71c31dacaef9a838c4e29f5712" }
wheels = [
    { url = "https://mirrors.aliyun.com/pypi/packages/cc/20/ff623b09d963f88bfde16306a54e12ee5ea43e9b597108672ff3a408aad6/pathspec-0.12.1-py3-none-any.whl", hash = "sha256:a0d503e138a4c123b27490a4f7beda6a01c6f288df0e4a8b79c7eb0dc7b4cc08" },
]

[[package]]
name = "platformdirs"
version = "4.4.0"
source = { registry = "https://mirrors.aliyun.com/pypi/simple/" }
sdist = { url = "https://mirrors.aliyun.com/pypi/packages/23/e8/21db9c9987b0e728855bd57bff6984f67952bea55d6f75e055c46b5383e8/platformdirs-4.4.0.tar.gz", hash = "sha256:ca753cf4d81dc309bc67b0ea38fd15dc97bc30ce419a7f58d13eb3bf14c4febf" }
wheels = [
    { url = "https://mirrors.aliyun.com/pypi/packages/40/4b/2028861e724d3bd36227adfa20d3fd24c3fc6d52032f4a93c133be5d17ce/platformdirs-4.4.0-py3-none-any.whl", hash = "sha256:abd01743f24e5287cd7a5db3752faf1a2d65353f38ec26d98e25a6db65958c85" },
]

[[package]]
name = "pluggy"
version = "1.6.0"
source = { registry = "https://mirrors.aliyun.com/pypi/simple/" }
sdist = { url = "https://mirrors.aliyun.com/pypi/packages/f9/e2/3e91f31a7d2b083fe6ef3fa267035b518369d9511ffab804f839851d2779/pluggy-1.6.0.tar.gz", hash = "sha256:7dcc130b76258d33b90f61b658791dede3486c3e6bfb003ee5c9bfb396dd22f3" }
wheels = [
    { url = "https://mirrors.aliyun.com/pypi/packages/54/20/4d324d65cc6d9205fabedc306948156824eb9f0ee1633355a8f7ec5c66bf/pluggy-1.6.0-py3-none-any.whl", hash = "sha256:e920276dd6813095e9377c0bc5566d94c932c33b27a3e3945d8389c374dd4746" },
]

[[package]]
name = "pre-commit"
version = "4.3.0"
source = { registry = "https://mirrors.aliyun.com/pypi/simple/" }
dependencies = [
    { name = "cfgv" },
    { name = "identify" },
    { name = "nodeenv" },
    { name = "pyyaml" },
    { name = "virtualenv" },
]
sdist = { url = "https://mirrors.aliyun.com/pypi/packages/ff/29/7cf5bbc236333876e4b41f56e06857a87937ce4bf91e117a6991a2dbb02a/pre_commit-4.3.0.tar.gz", hash = "sha256:499fe450cc9d42e9d58e606262795ecb64dd05438943c62b66f6a8673da30b16" }
wheels = [
    { url = "https://mirrors.aliyun.com/pypi/packages/5b/a5/987a405322d78a73b66e39e4a90e4ef156fd7141bf71df987e50717c321b/pre_commit-4.3.0-py2.py3-none-any.whl", hash = "sha256:2b0747ad7e6e967169136edffee14c16e148a778a54e4f967921aa1ebf2308d8" },
]

[[package]]
name = "protobuf"
version = "5.29.5"
source = { registry = "https://mirrors.aliyun.com/pypi/simple/" }
sdist = { url = "https://mirrors.aliyun.com/pypi/packages/43/29/d09e70352e4e88c9c7a198d5645d7277811448d76c23b00345670f7c8a38/protobuf-5.29.5.tar.gz", hash = "sha256:bc1463bafd4b0929216c35f437a8e28731a2b7fe3d98bb77a600efced5a15c84" }
wheels = [
    { url = "https://mirrors.aliyun.com/pypi/packages/5f/11/6e40e9fc5bba02988a214c07cf324595789ca7820160bfd1f8be96e48539/protobuf-5.29.5-cp310-abi3-win32.whl", hash = "sha256:3f1c6468a2cfd102ff4703976138844f78ebd1fb45f49011afc5139e9e283079" },
    { url = "https://mirrors.aliyun.com/pypi/packages/81/7f/73cefb093e1a2a7c3ffd839e6f9fcafb7a427d300c7f8aef9c64405d8ac6/protobuf-5.29.5-cp310-abi3-win_amd64.whl", hash = "sha256:3f76e3a3675b4a4d867b52e4a5f5b78a2ef9565549d4037e06cf7b0942b1d3fc" },
    { url = "https://mirrors.aliyun.com/pypi/packages/dd/73/10e1661c21f139f2c6ad9b23040ff36fee624310dc28fba20d33fdae124c/protobuf-5.29.5-cp38-abi3-macosx_10_9_universal2.whl", hash = "sha256:e38c5add5a311f2a6eb0340716ef9b039c1dfa428b28f25a7838ac329204a671" },
    { url = "https://mirrors.aliyun.com/pypi/packages/6c/04/98f6f8cf5b07ab1294c13f34b4e69b3722bb609c5b701d6c169828f9f8aa/protobuf-5.29.5-cp38-abi3-manylinux2014_aarch64.whl", hash = "sha256:fa18533a299d7ab6c55a238bf8629311439995f2e7eca5caaff08663606e9015" },
    { url = "https://mirrors.aliyun.com/pypi/packages/85/e4/07c80521879c2d15f321465ac24c70efe2381378c00bf5e56a0f4fbac8cd/protobuf-5.29.5-cp38-abi3-manylinux2014_x86_64.whl", hash = "sha256:63848923da3325e1bf7e9003d680ce6e14b07e55d0473253a690c3a8b8fd6e61" },
    { url = "https://mirrors.aliyun.com/pypi/packages/7e/cc/7e77861000a0691aeea8f4566e5d3aa716f2b1dece4a24439437e41d3d25/protobuf-5.29.5-py3-none-any.whl", hash = "sha256:6cf42630262c59b2d8de33954443d94b746c952b01434fc58a417fdbd2e84bd5" },
]

[[package]]
name = "py"
version = "1.11.0"
source = { registry = "https://mirrors.aliyun.com/pypi/simple/" }
sdist = { url = "https://mirrors.aliyun.com/pypi/packages/98/ff/fec109ceb715d2a6b4c4a85a61af3b40c723a961e8828319fbcb15b868dc/py-1.11.0.tar.gz", hash = "sha256:51c75c4126074b472f746a24399ad32f6053d1b34b68d2fa41e558e6f4a98719" }
wheels = [
    { url = "https://mirrors.aliyun.com/pypi/packages/f6/f0/10642828a8dfb741e5f3fbaac830550a518a775c7fff6f04a007259b0548/py-1.11.0-py2.py3-none-any.whl", hash = "sha256:607c53218732647dff4acdfcd50cb62615cedf612e72d1724fb1a0cc6405b378" },
]

[[package]]
name = "pyarrow"
version = "21.0.0"
source = { registry = "https://mirrors.aliyun.com/pypi/simple/" }
sdist = { url = "https://mirrors.aliyun.com/pypi/packages/ef/c2/ea068b8f00905c06329a3dfcd40d0fcc2b7d0f2e355bdb25b65e0a0e4cd4/pyarrow-21.0.0.tar.gz", hash = "sha256:5051f2dccf0e283ff56335760cbc8622cf52264d67e359d5569541ac11b6d5bc" }
wheels = [
    { url = "https://mirrors.aliyun.com/pypi/packages/17/d9/110de31880016e2afc52d8580b397dbe47615defbf09ca8cf55f56c62165/pyarrow-21.0.0-cp310-cp310-macosx_12_0_arm64.whl", hash = "sha256:e563271e2c5ff4d4a4cbeb2c83d5cf0d4938b891518e676025f7268c6fe5fe26" },
    { url = "https://mirrors.aliyun.com/pypi/packages/df/5f/c1c1997613abf24fceb087e79432d24c19bc6f7259cab57c2c8e5e545fab/pyarrow-21.0.0-cp310-cp310-macosx_12_0_x86_64.whl", hash = "sha256:fee33b0ca46f4c85443d6c450357101e47d53e6c3f008d658c27a2d020d44c79" },
    { url = "https://mirrors.aliyun.com/pypi/packages/3e/ed/b1589a777816ee33ba123ba1e4f8f02243a844fed0deec97bde9fb21a5cf/pyarrow-21.0.0-cp310-cp310-manylinux_2_28_aarch64.whl", hash = "sha256:7be45519b830f7c24b21d630a31d48bcebfd5d4d7f9d3bdb49da9cdf6d764edb" },
    { url = "https://mirrors.aliyun.com/pypi/packages/44/28/b6672962639e85dc0ac36f71ab3a8f5f38e01b51343d7aa372a6b56fa3f3/pyarrow-21.0.0-cp310-cp310-manylinux_2_28_x86_64.whl", hash = "sha256:26bfd95f6bff443ceae63c65dc7e048670b7e98bc892210acba7e4995d3d4b51" },
    { url = "https://mirrors.aliyun.com/pypi/packages/f8/cc/de02c3614874b9089c94eac093f90ca5dfa6d5afe45de3ba847fd950fdf1/pyarrow-21.0.0-cp310-cp310-musllinux_1_2_aarch64.whl", hash = "sha256:bd04ec08f7f8bd113c55868bd3fc442a9db67c27af098c5f814a3091e71cc61a" },
    { url = "https://mirrors.aliyun.com/pypi/packages/a6/3e/99473332ac40278f196e105ce30b79ab8affab12f6194802f2593d6b0be2/pyarrow-21.0.0-cp310-cp310-musllinux_1_2_x86_64.whl", hash = "sha256:9b0b14b49ac10654332a805aedfc0147fb3469cbf8ea951b3d040dab12372594" },
    { url = "https://mirrors.aliyun.com/pypi/packages/7b/f5/c372ef60593d713e8bfbb7e0c743501605f0ad00719146dc075faf11172b/pyarrow-21.0.0-cp310-cp310-win_amd64.whl", hash = "sha256:9d9f8bcb4c3be7738add259738abdeddc363de1b80e3310e04067aa1ca596634" },
    { url = "https://mirrors.aliyun.com/pypi/packages/94/dc/80564a3071a57c20b7c32575e4a0120e8a330ef487c319b122942d665960/pyarrow-21.0.0-cp311-cp311-macosx_12_0_arm64.whl", hash = "sha256:c077f48aab61738c237802836fc3844f85409a46015635198761b0d6a688f87b" },
    { url = "https://mirrors.aliyun.com/pypi/packages/ea/cc/3b51cb2db26fe535d14f74cab4c79b191ed9a8cd4cbba45e2379b5ca2746/pyarrow-21.0.0-cp311-cp311-macosx_12_0_x86_64.whl", hash = "sha256:689f448066781856237eca8d1975b98cace19b8dd2ab6145bf49475478bcaa10" },
    { url = "https://mirrors.aliyun.com/pypi/packages/24/11/a4431f36d5ad7d83b87146f515c063e4d07ef0b7240876ddb885e6b44f2e/pyarrow-21.0.0-cp311-cp311-manylinux_2_28_aarch64.whl", hash = "sha256:479ee41399fcddc46159a551705b89c05f11e8b8cb8e968f7fec64f62d91985e" },
    { url = "https://mirrors.aliyun.com/pypi/packages/74/dc/035d54638fc5d2971cbf1e987ccd45f1091c83bcf747281cf6cc25e72c88/pyarrow-21.0.0-cp311-cp311-manylinux_2_28_x86_64.whl", hash = "sha256:40ebfcb54a4f11bcde86bc586cbd0272bac0d516cfa539c799c2453768477569" },
    { url = "https://mirrors.aliyun.com/pypi/packages/2e/3b/89fced102448a9e3e0d4dded1f37fa3ce4700f02cdb8665457fcc8015f5b/pyarrow-21.0.0-cp311-cp311-musllinux_1_2_aarch64.whl", hash = "sha256:8d58d8497814274d3d20214fbb24abcad2f7e351474357d552a8d53bce70c70e" },
    { url = "https://mirrors.aliyun.com/pypi/packages/fb/bb/ea7f1bd08978d39debd3b23611c293f64a642557e8141c80635d501e6d53/pyarrow-21.0.0-cp311-cp311-musllinux_1_2_x86_64.whl", hash = "sha256:585e7224f21124dd57836b1530ac8f2df2afc43c861d7bf3d58a4870c42ae36c" },
    { url = "https://mirrors.aliyun.com/pypi/packages/6e/0b/77ea0600009842b30ceebc3337639a7380cd946061b620ac1a2f3cb541e2/pyarrow-21.0.0-cp311-cp311-win_amd64.whl", hash = "sha256:555ca6935b2cbca2c0e932bedd853e9bc523098c39636de9ad4693b5b1df86d6" },
]

[[package]]
name = "pycparser"
version = "2.23"
source = { registry = "https://mirrors.aliyun.com/pypi/simple/" }
sdist = { url = "https://mirrors.aliyun.com/pypi/packages/fe/cf/d2d3b9f5699fb1e4615c8e32ff220203e43b248e1dfcc6736ad9057731ca/pycparser-2.23.tar.gz", hash = "sha256:78816d4f24add8f10a06d6f05b4d424ad9e96cfebf68a4ddc99c65c0720d00c2" }
wheels = [
    { url = "https://mirrors.aliyun.com/pypi/packages/a0/e3/59cd50310fc9b59512193629e1984c1f95e5c8ae6e5d8c69532ccc65a7fe/pycparser-2.23-py3-none-any.whl", hash = "sha256:e5c6e8d3fbad53479cab09ac03729e0a9faf2bee3db8208a550daf5af81a5934" },
]

[[package]]
name = "pydantic"
version = "2.11.7"
source = { registry = "https://mirrors.aliyun.com/pypi/simple/" }
dependencies = [
    { name = "annotated-types" },
    { name = "pydantic-core" },
    { name = "typing-extensions" },
    { name = "typing-inspection" },
]
sdist = { url = "https://mirrors.aliyun.com/pypi/packages/00/dd/4325abf92c39ba8623b5af936ddb36ffcfe0beae70405d456ab1fb2f5b8c/pydantic-2.11.7.tar.gz", hash = "sha256:d989c3c6cb79469287b1569f7447a17848c998458d49ebe294e975b9baf0f0db" }
wheels = [
    { url = "https://mirrors.aliyun.com/pypi/packages/6a/c0/ec2b1c8712ca690e5d61979dee872603e92b8a32f94cc1b72d53beab008a/pydantic-2.11.7-py3-none-any.whl", hash = "sha256:dde5df002701f6de26248661f6835bbe296a47bf73990135c7d07ce741b9623b" },
]

[[package]]
name = "pydantic-core"
version = "2.33.2"
source = { registry = "https://mirrors.aliyun.com/pypi/simple/" }
dependencies = [
    { name = "typing-extensions" },
]
sdist = { url = "https://mirrors.aliyun.com/pypi/packages/ad/88/5f2260bdfae97aabf98f1778d43f69574390ad787afb646292a638c923d4/pydantic_core-2.33.2.tar.gz", hash = "sha256:7cb8bc3605c29176e1b105350d2e6474142d7c1bd1d9327c4a9bdb46bf827acc" }
wheels = [
    { url = "https://mirrors.aliyun.com/pypi/packages/e5/92/b31726561b5dae176c2d2c2dc43a9c5bfba5d32f96f8b4c0a600dd492447/pydantic_core-2.33.2-cp310-cp310-macosx_10_12_x86_64.whl", hash = "sha256:2b3d326aaef0c0399d9afffeb6367d5e26ddc24d351dbc9c636840ac355dc5d8" },
    { url = "https://mirrors.aliyun.com/pypi/packages/a3/44/3f0b95fafdaca04a483c4e685fe437c6891001bf3ce8b2fded82b9ea3aa1/pydantic_core-2.33.2-cp310-cp310-macosx_11_0_arm64.whl", hash = "sha256:0e5b2671f05ba48b94cb90ce55d8bdcaaedb8ba00cc5359f6810fc918713983d" },
    { url = "https://mirrors.aliyun.com/pypi/packages/30/97/e8f13b55766234caae05372826e8e4b3b96e7b248be3157f53237682e43c/pydantic_core-2.33.2-cp310-cp310-manylinux_2_17_aarch64.manylinux2014_aarch64.whl", hash = "sha256:0069c9acc3f3981b9ff4cdfaf088e98d83440a4c7ea1bc07460af3d4dc22e72d" },
    { url = "https://mirrors.aliyun.com/pypi/packages/9b/a3/99c48cf7bafc991cc3ee66fd544c0aae8dc907b752f1dad2d79b1b5a471f/pydantic_core-2.33.2-cp310-cp310-manylinux_2_17_armv7l.manylinux2014_armv7l.whl", hash = "sha256:d53b22f2032c42eaaf025f7c40c2e3b94568ae077a606f006d206a463bc69572" },
    { url = "https://mirrors.aliyun.com/pypi/packages/de/8e/a5b882ec4307010a840fb8b58bd9bf65d1840c92eae7534c7441709bf54b/pydantic_core-2.33.2-cp310-cp310-manylinux_2_17_ppc64le.manylinux2014_ppc64le.whl", hash = "sha256:0405262705a123b7ce9f0b92f123334d67b70fd1f20a9372b907ce1080c7ba02" },
    { url = "https://mirrors.aliyun.com/pypi/packages/e4/bb/71e35fc3ed05af6834e890edb75968e2802fe98778971ab5cba20a162315/pydantic_core-2.33.2-cp310-cp310-manylinux_2_17_s390x.manylinux2014_s390x.whl", hash = "sha256:4b25d91e288e2c4e0662b8038a28c6a07eaac3e196cfc4ff69de4ea3db992a1b" },
    { url = "https://mirrors.aliyun.com/pypi/packages/31/0d/c8f7593e6bc7066289bbc366f2235701dcbebcd1ff0ef8e64f6f239fb47d/pydantic_core-2.33.2-cp310-cp310-manylinux_2_17_x86_64.manylinux2014_x86_64.whl", hash = "sha256:6bdfe4b3789761f3bcb4b1ddf33355a71079858958e3a552f16d5af19768fef2" },
    { url = "https://mirrors.aliyun.com/pypi/packages/d2/7a/996d8bd75f3eda405e3dd219ff5ff0a283cd8e34add39d8ef9157e722867/pydantic_core-2.33.2-cp310-cp310-manylinux_2_5_i686.manylinux1_i686.whl", hash = "sha256:efec8db3266b76ef9607c2c4c419bdb06bf335ae433b80816089ea7585816f6a" },
    { url = "https://mirrors.aliyun.com/pypi/packages/ff/84/daf2a6fb2db40ffda6578a7e8c5a6e9c8affb251a05c233ae37098118788/pydantic_core-2.33.2-cp310-cp310-musllinux_1_1_aarch64.whl", hash = "sha256:031c57d67ca86902726e0fae2214ce6770bbe2f710dc33063187a68744a5ecac" },
    { url = "https://mirrors.aliyun.com/pypi/packages/77/fb/2258da019f4825128445ae79456a5499c032b55849dbd5bed78c95ccf163/pydantic_core-2.33.2-cp310-cp310-musllinux_1_1_armv7l.whl", hash = "sha256:f8de619080e944347f5f20de29a975c2d815d9ddd8be9b9b7268e2e3ef68605a" },
    { url = "https://mirrors.aliyun.com/pypi/packages/d8/7a/925ff73756031289468326e355b6fa8316960d0d65f8b5d6b3a3e7866de7/pydantic_core-2.33.2-cp310-cp310-musllinux_1_1_x86_64.whl", hash = "sha256:73662edf539e72a9440129f231ed3757faab89630d291b784ca99237fb94db2b" },
    { url = "https://mirrors.aliyun.com/pypi/packages/0b/b0/249ee6d2646f1cdadcb813805fe76265745c4010cf20a8eba7b0e639d9b2/pydantic_core-2.33.2-cp310-cp310-win32.whl", hash = "sha256:0a39979dcbb70998b0e505fb1556a1d550a0781463ce84ebf915ba293ccb7e22" },
    { url = "https://mirrors.aliyun.com/pypi/packages/66/ff/172ba8f12a42d4b552917aa65d1f2328990d3ccfc01d5b7c943ec084299f/pydantic_core-2.33.2-cp310-cp310-win_amd64.whl", hash = "sha256:b0379a2b24882fef529ec3b4987cb5d003b9cda32256024e6fe1586ac45fc640" },
    { url = "https://mirrors.aliyun.com/pypi/packages/3f/8d/71db63483d518cbbf290261a1fc2839d17ff89fce7089e08cad07ccfce67/pydantic_core-2.33.2-cp311-cp311-macosx_10_12_x86_64.whl", hash = "sha256:4c5b0a576fb381edd6d27f0a85915c6daf2f8138dc5c267a57c08a62900758c7" },
    { url = "https://mirrors.aliyun.com/pypi/packages/24/2f/3cfa7244ae292dd850989f328722d2aef313f74ffc471184dc509e1e4e5a/pydantic_core-2.33.2-cp311-cp311-macosx_11_0_arm64.whl", hash = "sha256:e799c050df38a639db758c617ec771fd8fb7a5f8eaaa4b27b101f266b216a246" },
    { url = "https://mirrors.aliyun.com/pypi/packages/b3/d3/4ae42d33f5e3f50dd467761304be2fa0a9417fbf09735bc2cce003480f2a/pydantic_core-2.33.2-cp311-cp311-manylinux_2_17_aarch64.manylinux2014_aarch64.whl", hash = "sha256:dc46a01bf8d62f227d5ecee74178ffc448ff4e5197c756331f71efcc66dc980f" },
    { url = "https://mirrors.aliyun.com/pypi/packages/f4/f3/aa5976e8352b7695ff808599794b1fba2a9ae2ee954a3426855935799488/pydantic_core-2.33.2-cp311-cp311-manylinux_2_17_armv7l.manylinux2014_armv7l.whl", hash = "sha256:a144d4f717285c6d9234a66778059f33a89096dfb9b39117663fd8413d582dcc" },
    { url = "https://mirrors.aliyun.com/pypi/packages/d5/7a/cda9b5a23c552037717f2b2a5257e9b2bfe45e687386df9591eff7b46d28/pydantic_core-2.33.2-cp311-cp311-manylinux_2_17_ppc64le.manylinux2014_ppc64le.whl", hash = "sha256:73cf6373c21bc80b2e0dc88444f41ae60b2f070ed02095754eb5a01df12256de" },
    { url = "https://mirrors.aliyun.com/pypi/packages/2b/9f/b8f9ec8dd1417eb9da784e91e1667d58a2a4a7b7b34cf4af765ef663a7e5/pydantic_core-2.33.2-cp311-cp311-manylinux_2_17_s390x.manylinux2014_s390x.whl", hash = "sha256:3dc625f4aa79713512d1976fe9f0bc99f706a9dee21dfd1810b4bbbf228d0e8a" },
    { url = "https://mirrors.aliyun.com/pypi/packages/47/bc/cd720e078576bdb8255d5032c5d63ee5c0bf4b7173dd955185a1d658c456/pydantic_core-2.33.2-cp311-cp311-manylinux_2_17_x86_64.manylinux2014_x86_64.whl", hash = "sha256:881b21b5549499972441da4758d662aeea93f1923f953e9cbaff14b8b9565aef" },
    { url = "https://mirrors.aliyun.com/pypi/packages/ca/22/3602b895ee2cd29d11a2b349372446ae9727c32e78a94b3d588a40fdf187/pydantic_core-2.33.2-cp311-cp311-manylinux_2_5_i686.manylinux1_i686.whl", hash = "sha256:bdc25f3681f7b78572699569514036afe3c243bc3059d3942624e936ec93450e" },
    { url = "https://mirrors.aliyun.com/pypi/packages/ff/e6/e3c5908c03cf00d629eb38393a98fccc38ee0ce8ecce32f69fc7d7b558a7/pydantic_core-2.33.2-cp311-cp311-musllinux_1_1_aarch64.whl", hash = "sha256:fe5b32187cbc0c862ee201ad66c30cf218e5ed468ec8dc1cf49dec66e160cc4d" },
    { url = "https://mirrors.aliyun.com/pypi/packages/12/e7/6a36a07c59ebefc8777d1ffdaf5ae71b06b21952582e4b07eba88a421c79/pydantic_core-2.33.2-cp311-cp311-musllinux_1_1_armv7l.whl", hash = "sha256:bc7aee6f634a6f4a95676fcb5d6559a2c2a390330098dba5e5a5f28a2e4ada30" },
    { url = "https://mirrors.aliyun.com/pypi/packages/16/3f/59b3187aaa6cc0c1e6616e8045b284de2b6a87b027cce2ffcea073adf1d2/pydantic_core-2.33.2-cp311-cp311-musllinux_1_1_x86_64.whl", hash = "sha256:235f45e5dbcccf6bd99f9f472858849f73d11120d76ea8707115415f8e5ebebf" },
    { url = "https://mirrors.aliyun.com/pypi/packages/e0/ed/55532bb88f674d5d8f67ab121a2a13c385df382de2a1677f30ad385f7438/pydantic_core-2.33.2-cp311-cp311-win32.whl", hash = "sha256:6368900c2d3ef09b69cb0b913f9f8263b03786e5b2a387706c5afb66800efd51" },
    { url = "https://mirrors.aliyun.com/pypi/packages/fe/1b/25b7cccd4519c0b23c2dd636ad39d381abf113085ce4f7bec2b0dc755eb1/pydantic_core-2.33.2-cp311-cp311-win_amd64.whl", hash = "sha256:1e063337ef9e9820c77acc768546325ebe04ee38b08703244c1309cccc4f1bab" },
    { url = "https://mirrors.aliyun.com/pypi/packages/49/a9/d809358e49126438055884c4366a1f6227f0f84f635a9014e2deb9b9de54/pydantic_core-2.33.2-cp311-cp311-win_arm64.whl", hash = "sha256:6b99022f1d19bc32a4c2a0d544fc9a76e3be90f0b3f4af413f87d38749300e65" },
    { url = "https://mirrors.aliyun.com/pypi/packages/30/68/373d55e58b7e83ce371691f6eaa7175e3a24b956c44628eb25d7da007917/pydantic_core-2.33.2-pp310-pypy310_pp73-macosx_10_12_x86_64.whl", hash = "sha256:5c4aa4e82353f65e548c476b37e64189783aa5384903bfea4f41580f255fddfa" },
    { url = "https://mirrors.aliyun.com/pypi/packages/a4/16/145f54ac08c96a63d8ed6442f9dec17b2773d19920b627b18d4f10a061ea/pydantic_core-2.33.2-pp310-pypy310_pp73-macosx_11_0_arm64.whl", hash = "sha256:d946c8bf0d5c24bf4fe333af284c59a19358aa3ec18cb3dc4370080da1e8ad29" },
    { url = "https://mirrors.aliyun.com/pypi/packages/41/b1/c6dc6c3e2de4516c0bb2c46f6a373b91b5660312342a0cf5826e38ad82fa/pydantic_core-2.33.2-pp310-pypy310_pp73-manylinux_2_17_aarch64.manylinux2014_aarch64.whl", hash = "sha256:87b31b6846e361ef83fedb187bb5b4372d0da3f7e28d85415efa92d6125d6e6d" },
    { url = "https://mirrors.aliyun.com/pypi/packages/12/73/8cd57e20afba760b21b742106f9dbdfa6697f1570b189c7457a1af4cd8a0/pydantic_core-2.33.2-pp310-pypy310_pp73-manylinux_2_17_x86_64.manylinux2014_x86_64.whl", hash = "sha256:aa9d91b338f2df0508606f7009fde642391425189bba6d8c653afd80fd6bb64e" },
    { url = "https://mirrors.aliyun.com/pypi/packages/e3/d5/0bb5d988cc019b3cba4a78f2d4b3854427fc47ee8ec8e9eaabf787da239c/pydantic_core-2.33.2-pp310-pypy310_pp73-manylinux_2_5_i686.manylinux1_i686.whl", hash = "sha256:2058a32994f1fde4ca0480ab9d1e75a0e8c87c22b53a3ae66554f9af78f2fe8c" },
    { url = "https://mirrors.aliyun.com/pypi/packages/f1/c5/00c02d1571913d496aabf146106ad8239dc132485ee22efe08085084ff7c/pydantic_core-2.33.2-pp310-pypy310_pp73-musllinux_1_1_aarch64.whl", hash = "sha256:0e03262ab796d986f978f79c943fc5f620381be7287148b8010b4097f79a39ec" },
    { url = "https://mirrors.aliyun.com/pypi/packages/22/a8/dccc38768274d3ed3a59b5d06f59ccb845778687652daa71df0cab4040d7/pydantic_core-2.33.2-pp310-pypy310_pp73-musllinux_1_1_armv7l.whl", hash = "sha256:1a8695a8d00c73e50bff9dfda4d540b7dee29ff9b8053e38380426a85ef10052" },
    { url = "https://mirrors.aliyun.com/pypi/packages/d4/e7/4f98c0b125dda7cf7ccd14ba936218397b44f50a56dd8c16a3091df116c3/pydantic_core-2.33.2-pp310-pypy310_pp73-musllinux_1_1_x86_64.whl", hash = "sha256:fa754d1850735a0b0e03bcffd9d4b4343eb417e47196e4485d9cca326073a42c" },
    { url = "https://mirrors.aliyun.com/pypi/packages/ce/91/2ec36480fdb0b783cd9ef6795753c1dea13882f2e68e73bce76ae8c21e6a/pydantic_core-2.33.2-pp310-pypy310_pp73-win_amd64.whl", hash = "sha256:a11c8d26a50bfab49002947d3d237abe4d9e4b5bdc8846a63537b6488e197808" },
    { url = "https://mirrors.aliyun.com/pypi/packages/7b/27/d4ae6487d73948d6f20dddcd94be4ea43e74349b56eba82e9bdee2d7494c/pydantic_core-2.33.2-pp311-pypy311_pp73-macosx_10_12_x86_64.whl", hash = "sha256:dd14041875d09cc0f9308e37a6f8b65f5585cf2598a53aa0123df8b129d481f8" },
    { url = "https://mirrors.aliyun.com/pypi/packages/f1/b8/b3cb95375f05d33801024079b9392a5ab45267a63400bf1866e7ce0f0de4/pydantic_core-2.33.2-pp311-pypy311_pp73-macosx_11_0_arm64.whl", hash = "sha256:d87c561733f66531dced0da6e864f44ebf89a8fba55f31407b00c2f7f9449593" },
    { url = "https://mirrors.aliyun.com/pypi/packages/05/bc/0d0b5adeda59a261cd30a1235a445bf55c7e46ae44aea28f7bd6ed46e091/pydantic_core-2.33.2-pp311-pypy311_pp73-manylinux_2_17_aarch64.manylinux2014_aarch64.whl", hash = "sha256:2f82865531efd18d6e07a04a17331af02cb7a651583c418df8266f17a63c6612" },
    { url = "https://mirrors.aliyun.com/pypi/packages/3e/11/d37bdebbda2e449cb3f519f6ce950927b56d62f0b84fd9cb9e372a26a3d5/pydantic_core-2.33.2-pp311-pypy311_pp73-manylinux_2_17_x86_64.manylinux2014_x86_64.whl", hash = "sha256:2bfb5112df54209d820d7bf9317c7a6c9025ea52e49f46b6a2060104bba37de7" },
    { url = "https://mirrors.aliyun.com/pypi/packages/8c/55/1f95f0a05ce72ecb02a8a8a1c3be0579bbc29b1d5ab68f1378b7bebc5057/pydantic_core-2.33.2-pp311-pypy311_pp73-manylinux_2_5_i686.manylinux1_i686.whl", hash = "sha256:64632ff9d614e5eecfb495796ad51b0ed98c453e447a76bcbeeb69615079fc7e" },
    { url = "https://mirrors.aliyun.com/pypi/packages/53/89/2b2de6c81fa131f423246a9109d7b2a375e83968ad0800d6e57d0574629b/pydantic_core-2.33.2-pp311-pypy311_pp73-musllinux_1_1_aarch64.whl", hash = "sha256:f889f7a40498cc077332c7ab6b4608d296d852182211787d4f3ee377aaae66e8" },
    { url = "https://mirrors.aliyun.com/pypi/packages/b8/e9/1f7efbe20d0b2b10f6718944b5d8ece9152390904f29a78e68d4e7961159/pydantic_core-2.33.2-pp311-pypy311_pp73-musllinux_1_1_armv7l.whl", hash = "sha256:de4b83bb311557e439b9e186f733f6c645b9417c84e2eb8203f3f820a4b988bf" },
    { url = "https://mirrors.aliyun.com/pypi/packages/3c/b2/5309c905a93811524a49b4e031e9851a6b00ff0fb668794472ea7746b448/pydantic_core-2.33.2-pp311-pypy311_pp73-musllinux_1_1_x86_64.whl", hash = "sha256:82f68293f055f51b51ea42fafc74b6aad03e70e191799430b90c13d643059ebb" },
    { url = "https://mirrors.aliyun.com/pypi/packages/32/56/8a7ca5d2cd2cda1d245d34b1c9a942920a718082ae8e54e5f3e5a58b7add/pydantic_core-2.33.2-pp311-pypy311_pp73-win_amd64.whl", hash = "sha256:329467cecfb529c925cf2bbd4d60d2c509bc2fb52a20c1045bf09bb70971a9c1" },
]

[[package]]
name = "pygments"
version = "2.19.2"
source = { registry = "https://mirrors.aliyun.com/pypi/simple/" }
sdist = { url = "https://mirrors.aliyun.com/pypi/packages/b0/77/a5b8c569bf593b0140bde72ea885a803b82086995367bf2037de0159d924/pygments-2.19.2.tar.gz", hash = "sha256:636cb2477cec7f8952536970bc533bc43743542f70392ae026374600add5b887" }
wheels = [
    { url = "https://mirrors.aliyun.com/pypi/packages/c7/21/705964c7812476f378728bdf590ca4b771ec72385c533964653c68e86bdc/pygments-2.19.2-py3-none-any.whl", hash = "sha256:86540386c03d588bb81d44bc3928634ff26449851e99741617ecb9037ee5ec0b" },
]

[[package]]
name = "pytest"
version = "7.1.2"
source = { registry = "https://mirrors.aliyun.com/pypi/simple/" }
dependencies = [
    { name = "atomicwrites", marker = "sys_platform == 'win32'" },
    { name = "attrs" },
    { name = "colorama", marker = "sys_platform == 'win32'" },
    { name = "iniconfig" },
    { name = "packaging" },
    { name = "pluggy" },
    { name = "py" },
    { name = "tomli" },
]
sdist = { url = "https://mirrors.aliyun.com/pypi/packages/4e/1f/34657c6ac56f3c58df650ba41f8ffb2620281ead8e11bcdc7db63cf72a78/pytest-7.1.2.tar.gz", hash = "sha256:a06a0425453864a270bc45e71f783330a7428defb4230fb5e6a731fde06ecd45" }
wheels = [
    { url = "https://mirrors.aliyun.com/pypi/packages/fb/d0/bae533985f2338c5d02184b4a7083b819f6b3fc101da792e0d96e6e5299d/pytest-7.1.2-py3-none-any.whl", hash = "sha256:13d0e3ccfc2b6e26be000cb6568c832ba67ba32e719443bfe725814d3c42433c" },
]

[[package]]
name = "pytest-asyncio"
version = "0.23.8"
source = { registry = "https://mirrors.aliyun.com/pypi/simple/" }
dependencies = [
    { name = "pytest" },
]
sdist = { url = "https://mirrors.aliyun.com/pypi/packages/de/b4/0b378b7bf26a8ae161c3890c0b48a91a04106c5713ce81b4b080ea2f4f18/pytest_asyncio-0.23.8.tar.gz", hash = "sha256:759b10b33a6dc61cce40a8bd5205e302978bbbcc00e279a8b61d9a6a3c82e4d3" }
wheels = [
    { url = "https://mirrors.aliyun.com/pypi/packages/ee/82/62e2d63639ecb0fbe8a7ee59ef0bc69a4669ec50f6d3459f74ad4e4189a2/pytest_asyncio-0.23.8-py3-none-any.whl", hash = "sha256:50265d892689a5faefb84df80819d1ecef566eb3549cf915dfb33569359d1ce2" },
]

[[package]]
name = "pytest-cov"
version = "6.3.0"
source = { registry = "https://mirrors.aliyun.com/pypi/simple/" }
dependencies = [
    { name = "coverage", extra = ["toml"] },
    { name = "pluggy" },
    { name = "pytest" },
]
sdist = { url = "https://mirrors.aliyun.com/pypi/packages/30/4c/f883ab8f0daad69f47efdf95f55a66b51a8b939c430dadce0611508d9e99/pytest_cov-6.3.0.tar.gz", hash = "sha256:35c580e7800f87ce892e687461166e1ac2bcb8fb9e13aea79032518d6e503ff2" }
wheels = [
    { url = "https://mirrors.aliyun.com/pypi/packages/80/b4/bb7263e12aade3842b938bc5c6958cae79c5ee18992f9b9349019579da0f/pytest_cov-6.3.0-py3-none-any.whl", hash = "sha256:440db28156d2468cafc0415b4f8e50856a0d11faefa38f30906048fe490f1749" },
]

[[package]]
name = "python-dateutil"
version = "2.9.0.post0"
source = { registry = "https://mirrors.aliyun.com/pypi/simple/" }
dependencies = [
    { name = "six" },
]
sdist = { url = "https://mirrors.aliyun.com/pypi/packages/66/c0/0c8b6ad9f17a802ee498c46e004a0eb49bc148f2fd230864601a86dcf6db/python-dateutil-2.9.0.post0.tar.gz", hash = "sha256:37dd54208da7e1cd875388217d5e00ebd4179249f90fb72437e91a35459a0ad3" }
wheels = [
    { url = "https://mirrors.aliyun.com/pypi/packages/ec/57/56b9bcc3c9c6a792fcbaf139543cee77261f3651ca9da0c93f5c1221264b/python_dateutil-2.9.0.post0-py2.py3-none-any.whl", hash = "sha256:a8b2bc7bffae282281c8140a97d3aa9c14da0b136dfe83f850eea9a5f7470427" },
]

[[package]]
name = "python-dotenv"
version = "1.1.1"
source = { registry = "https://mirrors.aliyun.com/pypi/simple/" }
sdist = { url = "https://mirrors.aliyun.com/pypi/packages/f6/b0/4bc07ccd3572a2f9df7e6782f52b0c6c90dcbb803ac4a167702d7d0dfe1e/python_dotenv-1.1.1.tar.gz", hash = "sha256:a8a6399716257f45be6a007360200409fce5cda2661e3dec71d23dc15f6189ab" }
wheels = [
    { url = "https://mirrors.aliyun.com/pypi/packages/5f/ed/539768cf28c661b5b068d66d96a2f155c4971a5d55684a514c1a0e0dec2f/python_dotenv-1.1.1-py3-none-any.whl", hash = "sha256:31f23644fe2602f88ff55e1f5c79ba497e01224ee7737937930c448e4d0e24dc" },
]

[[package]]
name = "pytz"
version = "2025.2"
source = { registry = "https://mirrors.aliyun.com/pypi/simple/" }
sdist = { url = "https://mirrors.aliyun.com/pypi/packages/f8/bf/abbd3cdfb8fbc7fb3d4d38d320f2441b1e7cbe29be4f23797b4a2b5d8aac/pytz-2025.2.tar.gz", hash = "sha256:360b9e3dbb49a209c21ad61809c7fb453643e048b38924c765813546746e81c3" }
wheels = [
    { url = "https://mirrors.aliyun.com/pypi/packages/81/c4/34e93fe5f5429d7570ec1fa436f1986fb1f00c3e0f43a589fe2bbcd22c3f/pytz-2025.2-py2.py3-none-any.whl", hash = "sha256:5ddf76296dd8c44c26eb8f4b6f35488f3ccbf6fbbd7adee0b7262d43f0ec2f00" },
]

[[package]]
name = "pyyaml"
version = "6.0.2"
source = { registry = "https://mirrors.aliyun.com/pypi/simple/" }
sdist = { url = "https://mirrors.aliyun.com/pypi/packages/54/ed/79a089b6be93607fa5cdaedf301d7dfb23af5f25c398d5ead2525b063e17/pyyaml-6.0.2.tar.gz", hash = "sha256:d584d9ec91ad65861cc08d42e834324ef890a082e591037abe114850ff7bbc3e" }
wheels = [
    { url = "https://mirrors.aliyun.com/pypi/packages/9b/95/a3fac87cb7158e231b5a6012e438c647e1a87f09f8e0d123acec8ab8bf71/PyYAML-6.0.2-cp310-cp310-macosx_10_9_x86_64.whl", hash = "sha256:0a9a2848a5b7feac301353437eb7d5957887edbf81d56e903999a75a3d743086" },
    { url = "https://mirrors.aliyun.com/pypi/packages/c7/7a/68bd47624dab8fd4afbfd3c48e3b79efe09098ae941de5b58abcbadff5cb/PyYAML-6.0.2-cp310-cp310-macosx_11_0_arm64.whl", hash = "sha256:29717114e51c84ddfba879543fb232a6ed60086602313ca38cce623c1d62cfbf" },
    { url = "https://mirrors.aliyun.com/pypi/packages/49/ee/14c54df452143b9ee9f0f29074d7ca5516a36edb0b4cc40c3f280131656f/PyYAML-6.0.2-cp310-cp310-manylinux_2_17_aarch64.manylinux2014_aarch64.whl", hash = "sha256:8824b5a04a04a047e72eea5cec3bc266db09e35de6bdfe34c9436ac5ee27d237" },
    { url = "https://mirrors.aliyun.com/pypi/packages/4d/61/de363a97476e766574650d742205be468921a7b532aa2499fcd886b62530/PyYAML-6.0.2-cp310-cp310-manylinux_2_17_s390x.manylinux2014_s390x.whl", hash = "sha256:7c36280e6fb8385e520936c3cb3b8042851904eba0e58d277dca80a5cfed590b" },
    { url = "https://mirrors.aliyun.com/pypi/packages/6b/4e/1523cb902fd98355e2e9ea5e5eb237cbc5f3ad5f3075fa65087aa0ecb669/PyYAML-6.0.2-cp310-cp310-manylinux_2_17_x86_64.manylinux2014_x86_64.whl", hash = "sha256:ec031d5d2feb36d1d1a24380e4db6d43695f3748343d99434e6f5f9156aaa2ed" },
    { url = "https://mirrors.aliyun.com/pypi/packages/b7/33/5504b3a9a4464893c32f118a9cc045190a91637b119a9c881da1cf6b7a72/PyYAML-6.0.2-cp310-cp310-musllinux_1_1_aarch64.whl", hash = "sha256:936d68689298c36b53b29f23c6dbb74de12b4ac12ca6cfe0e047bedceea56180" },
    { url = "https://mirrors.aliyun.com/pypi/packages/5c/20/8347dcabd41ef3a3cdc4f7b7a2aff3d06598c8779faa189cdbf878b626a4/PyYAML-6.0.2-cp310-cp310-musllinux_1_1_x86_64.whl", hash = "sha256:23502f431948090f597378482b4812b0caae32c22213aecf3b55325e049a6c68" },
    { url = "https://mirrors.aliyun.com/pypi/packages/be/aa/5afe99233fb360d0ff37377145a949ae258aaab831bde4792b32650a4378/PyYAML-6.0.2-cp310-cp310-win32.whl", hash = "sha256:2e99c6826ffa974fe6e27cdb5ed0021786b03fc98e5ee3c5bfe1fd5015f42b99" },
    { url = "https://mirrors.aliyun.com/pypi/packages/b5/84/0fa4b06f6d6c958d207620fc60005e241ecedceee58931bb20138e1e5776/PyYAML-6.0.2-cp310-cp310-win_amd64.whl", hash = "sha256:a4d3091415f010369ae4ed1fc6b79def9416358877534caf6a0fdd2146c87a3e" },
    { url = "https://mirrors.aliyun.com/pypi/packages/f8/aa/7af4e81f7acba21a4c6be026da38fd2b872ca46226673c89a758ebdc4fd2/PyYAML-6.0.2-cp311-cp311-macosx_10_9_x86_64.whl", hash = "sha256:cc1c1159b3d456576af7a3e4d1ba7e6924cb39de8f67111c735f6fc832082774" },
    { url = "https://mirrors.aliyun.com/pypi/packages/8b/62/b9faa998fd185f65c1371643678e4d58254add437edb764a08c5a98fb986/PyYAML-6.0.2-cp311-cp311-macosx_11_0_arm64.whl", hash = "sha256:1e2120ef853f59c7419231f3bf4e7021f1b936f6ebd222406c3b60212205d2ee" },
    { url = "https://mirrors.aliyun.com/pypi/packages/ad/0c/c804f5f922a9a6563bab712d8dcc70251e8af811fce4524d57c2c0fd49a4/PyYAML-6.0.2-cp311-cp311-manylinux_2_17_aarch64.manylinux2014_aarch64.whl", hash = "sha256:5d225db5a45f21e78dd9358e58a98702a0302f2659a3c6cd320564b75b86f47c" },
    { url = "https://mirrors.aliyun.com/pypi/packages/51/16/6af8d6a6b210c8e54f1406a6b9481febf9c64a3109c541567e35a49aa2e7/PyYAML-6.0.2-cp311-cp311-manylinux_2_17_s390x.manylinux2014_s390x.whl", hash = "sha256:5ac9328ec4831237bec75defaf839f7d4564be1e6b25ac710bd1a96321cc8317" },
    { url = "https://mirrors.aliyun.com/pypi/packages/75/e4/2c27590dfc9992f73aabbeb9241ae20220bd9452df27483b6e56d3975cc5/PyYAML-6.0.2-cp311-cp311-manylinux_2_17_x86_64.manylinux2014_x86_64.whl", hash = "sha256:3ad2a3decf9aaba3d29c8f537ac4b243e36bef957511b4766cb0057d32b0be85" },
    { url = "https://mirrors.aliyun.com/pypi/packages/9b/97/ecc1abf4a823f5ac61941a9c00fe501b02ac3ab0e373c3857f7d4b83e2b6/PyYAML-6.0.2-cp311-cp311-musllinux_1_1_aarch64.whl", hash = "sha256:ff3824dc5261f50c9b0dfb3be22b4567a6f938ccce4587b38952d85fd9e9afe4" },
    { url = "https://mirrors.aliyun.com/pypi/packages/45/73/0f49dacd6e82c9430e46f4a027baa4ca205e8b0a9dce1397f44edc23559d/PyYAML-6.0.2-cp311-cp311-musllinux_1_1_x86_64.whl", hash = "sha256:797b4f722ffa07cc8d62053e4cff1486fa6dc094105d13fea7b1de7d8bf71c9e" },
    { url = "https://mirrors.aliyun.com/pypi/packages/22/5f/956f0f9fc65223a58fbc14459bf34b4cc48dec52e00535c79b8db361aabd/PyYAML-6.0.2-cp311-cp311-win32.whl", hash = "sha256:11d8f3dd2b9c1207dcaf2ee0bbbfd5991f571186ec9cc78427ba5bd32afae4b5" },
    { url = "https://mirrors.aliyun.com/pypi/packages/ed/23/8da0bbe2ab9dcdd11f4f4557ccaf95c10b9811b13ecced089d43ce59c3c8/PyYAML-6.0.2-cp311-cp311-win_amd64.whl", hash = "sha256:e10ce637b18caea04431ce14fabcf5c64a1c61ec9c56b071a4b7ca131ca52d44" },
]

[[package]]
name = "requests"
version = "2.32.5"
source = { registry = "https://mirrors.aliyun.com/pypi/simple/" }
dependencies = [
    { name = "certifi" },
    { name = "charset-normalizer" },
    { name = "idna" },
    { name = "urllib3" },
]
sdist = { url = "https://mirrors.aliyun.com/pypi/packages/c9/74/b3ff8e6c8446842c3f5c837e9c3dfcfe2018ea6ecef224c710c85ef728f4/requests-2.32.5.tar.gz", hash = "sha256:dbba0bac56e100853db0ea71b82b4dfd5fe2bf6d3754a8893c3af500cec7d7cf" }
wheels = [
    { url = "https://mirrors.aliyun.com/pypi/packages/1e/db/4254e3eabe8020b458f1a747140d32277ec7a271daf1d235b70dc0b4e6e3/requests-2.32.5-py3-none-any.whl", hash = "sha256:2462f94637a34fd532264295e186976db0f5d453d1cdd31473c85a6a161affb6" },
]

[[package]]
name = "rich"
version = "14.1.0"
source = { registry = "https://mirrors.aliyun.com/pypi/simple/" }
dependencies = [
    { name = "markdown-it-py" },
    { name = "pygments" },
]
sdist = { url = "https://mirrors.aliyun.com/pypi/packages/fe/75/af448d8e52bf1d8fa6a9d089ca6c07ff4453d86c65c145d0a300bb073b9b/rich-14.1.0.tar.gz", hash = "sha256:e497a48b844b0320d45007cdebfeaeed8db2a4f4bcf49f15e455cfc4af11eaa8" }
wheels = [
    { url = "https://mirrors.aliyun.com/pypi/packages/e3/30/3c4d035596d3cf444529e0b2953ad0466f6049528a879d27534700580395/rich-14.1.0-py3-none-any.whl", hash = "sha256:536f5f1785986d6dbdea3c75205c473f970777b4a0d6c6dd1b696aa05a3fa04f" },
]

[[package]]
name = "ruff"
version = "0.12.12"
source = { registry = "https://mirrors.aliyun.com/pypi/simple/" }
sdist = { url = "https://mirrors.aliyun.com/pypi/packages/a8/f0/e0965dd709b8cabe6356811c0ee8c096806bb57d20b5019eb4e48a117410/ruff-0.12.12.tar.gz", hash = "sha256:b86cd3415dbe31b3b46a71c598f4c4b2f550346d1ccf6326b347cc0c8fd063d6" }
wheels = [
    { url = "https://mirrors.aliyun.com/pypi/packages/09/79/8d3d687224d88367b51c7974cec1040c4b015772bfbeffac95face14c04a/ruff-0.12.12-py3-none-linux_armv6l.whl", hash = "sha256:de1c4b916d98ab289818e55ce481e2cacfaad7710b01d1f990c497edf217dafc" },
    { url = "https://mirrors.aliyun.com/pypi/packages/c3/c3/6e599657fe192462f94861a09aae935b869aea8a1da07f47d6eae471397c/ruff-0.12.12-py3-none-macosx_10_12_x86_64.whl", hash = "sha256:7acd6045e87fac75a0b0cdedacf9ab3e1ad9d929d149785903cff9bb69ad9727" },
    { url = "https://mirrors.aliyun.com/pypi/packages/e8/d2/9e3e40d399abc95336b1843f52fc0daaceb672d0e3c9290a28ff1a96f79d/ruff-0.12.12-py3-none-macosx_11_0_arm64.whl", hash = "sha256:abf4073688d7d6da16611f2f126be86523a8ec4343d15d276c614bda8ec44edb" },
    { url = "https://mirrors.aliyun.com/pypi/packages/e9/03/6816b2ed08836be272e87107d905f0908be5b4a40c14bfc91043e76631b8/ruff-0.12.12-py3-none-manylinux_2_17_aarch64.manylinux2014_aarch64.whl", hash = "sha256:968e77094b1d7a576992ac078557d1439df678a34c6fe02fd979f973af167577" },
    { url = "https://mirrors.aliyun.com/pypi/packages/9f/d5/707b92a61310edf358a389477eabd8af68f375c0ef858194be97ca5b6069/ruff-0.12.12-py3-none-manylinux_2_17_armv7l.manylinux2014_armv7l.whl", hash = "sha256:42a67d16e5b1ffc6d21c5f67851e0e769517fb57a8ebad1d0781b30888aa704e" },
    { url = "https://mirrors.aliyun.com/pypi/packages/9d/3d/f8b1038f4b9822e26ec3d5b49cf2bc313e3c1564cceb4c1a42820bf74853/ruff-0.12.12-py3-none-manylinux_2_17_i686.manylinux2014_i686.whl", hash = "sha256:b216ec0a0674e4b1214dcc998a5088e54eaf39417327b19ffefba1c4a1e4971e" },
    { url = "https://mirrors.aliyun.com/pypi/packages/98/0e/91421368ae6c4f3765dd41a150f760c5f725516028a6be30e58255e3c668/ruff-0.12.12-py3-none-manylinux_2_17_ppc64.manylinux2014_ppc64.whl", hash = "sha256:59f909c0fdd8f1dcdbfed0b9569b8bf428cf144bec87d9de298dcd4723f5bee8" },
    { url = "https://mirrors.aliyun.com/pypi/packages/74/5d/88f3f06a142f58ecc8ecb0c2fe0b82343e2a2b04dcd098809f717cf74b6c/ruff-0.12.12-py3-none-manylinux_2_17_ppc64le.manylinux2014_ppc64le.whl", hash = "sha256:9ac93d87047e765336f0c18eacad51dad0c1c33c9df7484c40f98e1d773876f5" },
    { url = "https://mirrors.aliyun.com/pypi/packages/13/fc/8962e7ddd2e81863d5c92400820f650b86f97ff919c59836fbc4c1a6d84c/ruff-0.12.12-py3-none-manylinux_2_17_s390x.manylinux2014_s390x.whl", hash = "sha256:01543c137fd3650d322922e8b14cc133b8ea734617c4891c5a9fccf4bfc9aa92" },
    { url = "https://mirrors.aliyun.com/pypi/packages/53/06/8deb52d48a9a624fd37390555d9589e719eac568c020b27e96eed671f25f/ruff-0.12.12-py3-none-manylinux_2_17_x86_64.manylinux2014_x86_64.whl", hash = "sha256:2afc2fa864197634e549d87fb1e7b6feb01df0a80fd510d6489e1ce8c0b1cc45" },
    { url = "https://mirrors.aliyun.com/pypi/packages/2a/81/de5a29af7eb8f341f8140867ffb93f82e4fde7256dadee79016ac87c2716/ruff-0.12.12-py3-none-manylinux_2_31_riscv64.whl", hash = "sha256:0c0945246f5ad776cb8925e36af2438e66188d2b57d9cf2eed2c382c58b371e5" },
    { url = "https://mirrors.aliyun.com/pypi/packages/7f/14/d9577fdeaf791737ada1b4f5c6b59c21c3326f3f683229096cccd7674e0c/ruff-0.12.12-py3-none-musllinux_1_2_aarch64.whl", hash = "sha256:a0fbafe8c58e37aae28b84a80ba1817f2ea552e9450156018a478bf1fa80f4e4" },
    { url = "https://mirrors.aliyun.com/pypi/packages/77/04/a910078284b47fad54506dc0af13839c418ff704e341c176f64e1127e461/ruff-0.12.12-py3-none-musllinux_1_2_armv7l.whl", hash = "sha256:b9c456fb2fc8e1282affa932c9e40f5ec31ec9cbb66751a316bd131273b57c23" },
    { url = "https://mirrors.aliyun.com/pypi/packages/df/58/30185fcb0e89f05e7ea82e5817b47798f7fa7179863f9d9ba6fd4fe1b098/ruff-0.12.12-py3-none-musllinux_1_2_i686.whl", hash = "sha256:5f12856123b0ad0147d90b3961f5c90e7427f9acd4b40050705499c98983f489" },
    { url = "https://mirrors.aliyun.com/pypi/packages/21/9c/28a8dacce4855e6703dcb8cdf6c1705d0b23dd01d60150786cd55aa93b16/ruff-0.12.12-py3-none-musllinux_1_2_x86_64.whl", hash = "sha256:26a1b5a2bf7dd2c47e3b46d077cd9c0fc3b93e6c6cc9ed750bd312ae9dc302ee" },
    { url = "https://mirrors.aliyun.com/pypi/packages/c8/fa/05b6428a008e60f79546c943e54068316f32ec8ab5c4f73e4563934fbdc7/ruff-0.12.12-py3-none-win32.whl", hash = "sha256:173be2bfc142af07a01e3a759aba6f7791aa47acf3604f610b1c36db888df7b1" },
    { url = "https://mirrors.aliyun.com/pypi/packages/85/60/d1e335417804df452589271818749d061b22772b87efda88354cf35cdb7a/ruff-0.12.12-py3-none-win_amd64.whl", hash = "sha256:e99620bf01884e5f38611934c09dd194eb665b0109104acae3ba6102b600fd0d" },
    { url = "https://mirrors.aliyun.com/pypi/packages/28/7e/61c42657f6e4614a4258f1c3b0c5b93adc4d1f8575f5229d1906b483099b/ruff-0.12.12-py3-none-win_arm64.whl", hash = "sha256:2a8199cab4ce4d72d158319b63370abf60991495fb733db96cd923a34c52d093" },
]

[[package]]
name = "scikit-learn"
version = "1.7.2"
source = { registry = "https://mirrors.aliyun.com/pypi/simple/" }
dependencies = [
    { name = "joblib" },
    { name = "numpy" },
    { name = "scipy", version = "1.15.3", source = { registry = "https://mirrors.aliyun.com/pypi/simple/" }, marker = "python_full_version < '3.11'" },
    { name = "scipy", version = "1.16.1", source = { registry = "https://mirrors.aliyun.com/pypi/simple/" }, marker = "python_full_version >= '3.11'" },
    { name = "threadpoolctl" },
]
sdist = { url = "https://mirrors.aliyun.com/pypi/packages/98/c2/a7855e41c9d285dfe86dc50b250978105dce513d6e459ea66a6aeb0e1e0c/scikit_learn-1.7.2.tar.gz", hash = "sha256:20e9e49ecd130598f1ca38a1d85090e1a600147b9c02fa6f15d69cb53d968fda" }
wheels = [
    { url = "https://mirrors.aliyun.com/pypi/packages/ba/3e/daed796fd69cce768b8788401cc464ea90b306fb196ae1ffed0b98182859/scikit_learn-1.7.2-cp310-cp310-macosx_10_9_x86_64.whl", hash = "sha256:6b33579c10a3081d076ab403df4a4190da4f4432d443521674637677dc91e61f" },
    { url = "https://mirrors.aliyun.com/pypi/packages/1c/ce/af9d99533b24c55ff4e18d9b7b4d9919bbc6cd8f22fe7a7be01519a347d5/scikit_learn-1.7.2-cp310-cp310-macosx_12_0_arm64.whl", hash = "sha256:36749fb62b3d961b1ce4fedf08fa57a1986cd409eff2d783bca5d4b9b5fce51c" },
    { url = "https://mirrors.aliyun.com/pypi/packages/58/0e/8c2a03d518fb6bd0b6b0d4b114c63d5f1db01ff0f9925d8eb10960d01c01/scikit_learn-1.7.2-cp310-cp310-manylinux2014_x86_64.manylinux_2_17_x86_64.whl", hash = "sha256:7a58814265dfc52b3295b1900cfb5701589d30a8bb026c7540f1e9d3499d5ec8" },
    { url = "https://mirrors.aliyun.com/pypi/packages/2b/75/4311605069b5d220e7cf5adabb38535bd96f0079313cdbb04b291479b22a/scikit_learn-1.7.2-cp310-cp310-manylinux_2_27_aarch64.manylinux_2_28_aarch64.whl", hash = "sha256:4a847fea807e278f821a0406ca01e387f97653e284ecbd9750e3ee7c90347f18" },
    { url = "https://mirrors.aliyun.com/pypi/packages/7f/9b/87961813c34adbca21a6b3f6b2bea344c43b30217a6d24cc437c6147f3e8/scikit_learn-1.7.2-cp310-cp310-win_amd64.whl", hash = "sha256:ca250e6836d10e6f402436d6463d6c0e4d8e0234cfb6a9a47835bd392b852ce5" },
    { url = "https://mirrors.aliyun.com/pypi/packages/43/83/564e141eef908a5863a54da8ca342a137f45a0bfb71d1d79704c9894c9d1/scikit_learn-1.7.2-cp311-cp311-macosx_10_9_x86_64.whl", hash = "sha256:c7509693451651cd7361d30ce4e86a1347493554f172b1c72a39300fa2aea79e" },
    { url = "https://mirrors.aliyun.com/pypi/packages/18/d6/ba863a4171ac9d7314c4d3fc251f015704a2caeee41ced89f321c049ed83/scikit_learn-1.7.2-cp311-cp311-macosx_12_0_arm64.whl", hash = "sha256:0486c8f827c2e7b64837c731c8feff72c0bd2b998067a8a9cbc10643c31f0fe1" },
    { url = "https://mirrors.aliyun.com/pypi/packages/ef/0e/97dbca66347b8cf0ea8b529e6bb9367e337ba2e8be0ef5c1a545232abfde/scikit_learn-1.7.2-cp311-cp311-manylinux2014_x86_64.manylinux_2_17_x86_64.whl", hash = "sha256:89877e19a80c7b11a2891a27c21c4894fb18e2c2e077815bcade10d34287b20d" },
    { url = "https://mirrors.aliyun.com/pypi/packages/f7/32/1f3b22e3207e1d2c883a7e09abb956362e7d1bd2f14458c7de258a26ac15/scikit_learn-1.7.2-cp311-cp311-manylinux_2_27_aarch64.manylinux_2_28_aarch64.whl", hash = "sha256:8da8bf89d4d79aaec192d2bda62f9b56ae4e5b4ef93b6a56b5de4977e375c1f1" },
    { url = "https://mirrors.aliyun.com/pypi/packages/9f/71/34ddbd21f1da67c7a768146968b4d0220ee6831e4bcbad3e03dd3eae88b6/scikit_learn-1.7.2-cp311-cp311-win_amd64.whl", hash = "sha256:9b7ed8d58725030568523e937c43e56bc01cadb478fc43c042a9aca1dacb3ba1" },
]

[[package]]
name = "scipy"
version = "1.15.3"
source = { registry = "https://mirrors.aliyun.com/pypi/simple/" }
resolution-markers = [
    "python_full_version < '3.11'",
]
dependencies = [
    { name = "numpy", marker = "python_full_version < '3.11'" },
]
sdist = { url = "https://mirrors.aliyun.com/pypi/packages/0f/37/6964b830433e654ec7485e45a00fc9a27cf868d622838f6b6d9c5ec0d532/scipy-1.15.3.tar.gz", hash = "sha256:eae3cf522bc7df64b42cad3925c876e1b0b6c35c1337c93e12c0f366f55b0eaf" }
wheels = [
    { url = "https://mirrors.aliyun.com/pypi/packages/78/2f/4966032c5f8cc7e6a60f1b2e0ad686293b9474b65246b0c642e3ef3badd0/scipy-1.15.3-cp310-cp310-macosx_10_13_x86_64.whl", hash = "sha256:a345928c86d535060c9c2b25e71e87c39ab2f22fc96e9636bd74d1dbf9de448c" },
    { url = "https://mirrors.aliyun.com/pypi/packages/a0/6e/0c3bf90fae0e910c274db43304ebe25a6b391327f3f10b5dcc638c090795/scipy-1.15.3-cp310-cp310-macosx_12_0_arm64.whl", hash = "sha256:ad3432cb0f9ed87477a8d97f03b763fd1d57709f1bbde3c9369b1dff5503b253" },
    { url = "https://mirrors.aliyun.com/pypi/packages/ea/b1/4deb37252311c1acff7f101f6453f0440794f51b6eacb1aad4459a134081/scipy-1.15.3-cp310-cp310-macosx_14_0_arm64.whl", hash = "sha256:aef683a9ae6eb00728a542b796f52a5477b78252edede72b8327a886ab63293f" },
    { url = "https://mirrors.aliyun.com/pypi/packages/38/7d/f457626e3cd3c29b3a49ca115a304cebb8cc6f31b04678f03b216899d3c6/scipy-1.15.3-cp310-cp310-macosx_14_0_x86_64.whl", hash = "sha256:1c832e1bd78dea67d5c16f786681b28dd695a8cb1fb90af2e27580d3d0967e92" },
    { url = "https://mirrors.aliyun.com/pypi/packages/db/0a/92b1de4a7adc7a15dcf5bddc6e191f6f29ee663b30511ce20467ef9b82e4/scipy-1.15.3-cp310-cp310-manylinux_2_17_aarch64.manylinux2014_aarch64.whl", hash = "sha256:263961f658ce2165bbd7b99fa5135195c3a12d9bef045345016b8b50c315cb82" },
    { url = "https://mirrors.aliyun.com/pypi/packages/8e/6d/41991e503e51fc1134502694c5fa7a1671501a17ffa12716a4a9151af3df/scipy-1.15.3-cp310-cp310-manylinux_2_17_x86_64.manylinux2014_x86_64.whl", hash = "sha256:9e2abc762b0811e09a0d3258abee2d98e0c703eee49464ce0069590846f31d40" },
    { url = "https://mirrors.aliyun.com/pypi/packages/25/e1/3df8f83cb15f3500478c889be8fb18700813b95e9e087328230b98d547ff/scipy-1.15.3-cp310-cp310-musllinux_1_2_aarch64.whl", hash = "sha256:ed7284b21a7a0c8f1b6e5977ac05396c0d008b89e05498c8b7e8f4a1423bba0e" },
    { url = "https://mirrors.aliyun.com/pypi/packages/93/3e/b3257cf446f2a3533ed7809757039016b74cd6f38271de91682aa844cfc5/scipy-1.15.3-cp310-cp310-musllinux_1_2_x86_64.whl", hash = "sha256:5380741e53df2c566f4d234b100a484b420af85deb39ea35a1cc1be84ff53a5c" },
    { url = "https://mirrors.aliyun.com/pypi/packages/d1/84/55bc4881973d3f79b479a5a2e2df61c8c9a04fcb986a213ac9c02cfb659b/scipy-1.15.3-cp310-cp310-win_amd64.whl", hash = "sha256:9d61e97b186a57350f6d6fd72640f9e99d5a4a2b8fbf4b9ee9a841eab327dc13" },
    { url = "https://mirrors.aliyun.com/pypi/packages/96/ab/5cc9f80f28f6a7dff646c5756e559823614a42b1939d86dd0ed550470210/scipy-1.15.3-cp311-cp311-macosx_10_13_x86_64.whl", hash = "sha256:993439ce220d25e3696d1b23b233dd010169b62f6456488567e830654ee37a6b" },
    { url = "https://mirrors.aliyun.com/pypi/packages/4a/4a/66ba30abe5ad1a3ad15bfb0b59d22174012e8056ff448cb1644deccbfed2/scipy-1.15.3-cp311-cp311-macosx_12_0_arm64.whl", hash = "sha256:34716e281f181a02341ddeaad584205bd2fd3c242063bd3423d61ac259ca7eba" },
    { url = "https://mirrors.aliyun.com/pypi/packages/4b/fa/a7e5b95afd80d24313307f03624acc65801846fa75599034f8ceb9e2cbf6/scipy-1.15.3-cp311-cp311-macosx_14_0_arm64.whl", hash = "sha256:3b0334816afb8b91dab859281b1b9786934392aa3d527cd847e41bb6f45bee65" },
    { url = "https://mirrors.aliyun.com/pypi/packages/17/99/f3aaddccf3588bb4aea70ba35328c204cadd89517a1612ecfda5b2dd9d7a/scipy-1.15.3-cp311-cp311-macosx_14_0_x86_64.whl", hash = "sha256:6db907c7368e3092e24919b5e31c76998b0ce1684d51a90943cb0ed1b4ffd6c1" },
    { url = "https://mirrors.aliyun.com/pypi/packages/56/c5/1032cdb565f146109212153339f9cb8b993701e9fe56b1c97699eee12586/scipy-1.15.3-cp311-cp311-manylinux_2_17_aarch64.manylinux2014_aarch64.whl", hash = "sha256:721d6b4ef5dc82ca8968c25b111e307083d7ca9091bc38163fb89243e85e3889" },
    { url = "https://mirrors.aliyun.com/pypi/packages/bd/37/89f19c8c05505d0601ed5650156e50eb881ae3918786c8fd7262b4ee66d3/scipy-1.15.3-cp311-cp311-manylinux_2_17_x86_64.manylinux2014_x86_64.whl", hash = "sha256:39cb9c62e471b1bb3750066ecc3a3f3052b37751c7c3dfd0fd7e48900ed52982" },
    { url = "https://mirrors.aliyun.com/pypi/packages/7e/31/be59513aa9695519b18e1851bb9e487de66f2d31f835201f1b42f5d4d475/scipy-1.15.3-cp311-cp311-musllinux_1_2_aarch64.whl", hash = "sha256:795c46999bae845966368a3c013e0e00947932d68e235702b5c3f6ea799aa8c9" },
    { url = "https://mirrors.aliyun.com/pypi/packages/10/c0/4f5f3eeccc235632aab79b27a74a9130c6c35df358129f7ac8b29f562ac7/scipy-1.15.3-cp311-cp311-musllinux_1_2_x86_64.whl", hash = "sha256:18aaacb735ab38b38db42cb01f6b92a2d0d4b6aabefeb07f02849e47f8fb3594" },
    { url = "https://mirrors.aliyun.com/pypi/packages/ab/a7/0ddaf514ce8a8714f6ed243a2b391b41dbb65251affe21ee3077ec45ea9a/scipy-1.15.3-cp311-cp311-win_amd64.whl", hash = "sha256:ae48a786a28412d744c62fd7816a4118ef97e5be0bee968ce8f0a2fba7acf3bb" },
]

[[package]]
name = "scipy"
version = "1.16.1"
source = { registry = "https://mirrors.aliyun.com/pypi/simple/" }
resolution-markers = [
    "python_full_version >= '3.11'",
]
dependencies = [
    { name = "numpy", marker = "python_full_version >= '3.11'" },
]
sdist = { url = "https://mirrors.aliyun.com/pypi/packages/f5/4a/b927028464795439faec8eaf0b03b011005c487bb2d07409f28bf30879c4/scipy-1.16.1.tar.gz", hash = "sha256:44c76f9e8b6e8e488a586190ab38016e4ed2f8a038af7cd3defa903c0a2238b3" }
wheels = [
    { url = "https://mirrors.aliyun.com/pypi/packages/da/91/812adc6f74409b461e3a5fa97f4f74c769016919203138a3bf6fc24ba4c5/scipy-1.16.1-cp311-cp311-macosx_10_14_x86_64.whl", hash = "sha256:c033fa32bab91dc98ca59d0cf23bb876454e2bb02cbe592d5023138778f70030" },
    { url = "https://mirrors.aliyun.com/pypi/packages/47/18/8e355edcf3b71418d9e9f9acd2708cc3a6c27e8f98fde0ac34b8a0b45407/scipy-1.16.1-cp311-cp311-macosx_12_0_arm64.whl", hash = "sha256:6e5c2f74e5df33479b5cd4e97a9104c511518fbd979aa9b8f6aec18b2e9ecae7" },
    { url = "https://mirrors.aliyun.com/pypi/packages/d9/eb/e931853058607bdfbc11b86df19ae7a08686121c203483f62f1ecae5989c/scipy-1.16.1-cp311-cp311-macosx_14_0_arm64.whl", hash = "sha256:0a55ffe0ba0f59666e90951971a884d1ff6f4ec3275a48f472cfb64175570f77" },
    { url = "https://mirrors.aliyun.com/pypi/packages/45/0c/be83a271d6e96750cd0be2e000f35ff18880a46f05ce8b5d3465dc0f7a2a/scipy-1.16.1-cp311-cp311-macosx_14_0_x86_64.whl", hash = "sha256:f8a5d6cd147acecc2603fbd382fed6c46f474cccfcf69ea32582e033fb54dcfe" },
    { url = "https://mirrors.aliyun.com/pypi/packages/7c/bf/fe6eb47e74f762f933cca962db7f2c7183acfdc4483bd1c3813cfe83e538/scipy-1.16.1-cp311-cp311-manylinux2014_aarch64.manylinux_2_17_aarch64.whl", hash = "sha256:cb18899127278058bcc09e7b9966d41a5a43740b5bb8dcba401bd983f82e885b" },
    { url = "https://mirrors.aliyun.com/pypi/packages/bb/ba/63f402e74875486b87ec6506a4f93f6d8a0d94d10467280f3d9d7837ce3a/scipy-1.16.1-cp311-cp311-manylinux2014_x86_64.manylinux_2_17_x86_64.whl", hash = "sha256:adccd93a2fa937a27aae826d33e3bfa5edf9aa672376a4852d23a7cd67a2e5b7" },
    { url = "https://mirrors.aliyun.com/pypi/packages/c3/b4/04eb9d39ec26a1b939689102da23d505ea16cdae3dbb18ffc53d1f831044/scipy-1.16.1-cp311-cp311-musllinux_1_2_aarch64.whl", hash = "sha256:18aca1646a29ee9a0625a1be5637fa798d4d81fdf426481f06d69af828f16958" },
    { url = "https://mirrors.aliyun.com/pypi/packages/04/d6/bb5468da53321baeb001f6e4e0d9049eadd175a4a497709939128556e3ec/scipy-1.16.1-cp311-cp311-musllinux_1_2_x86_64.whl", hash = "sha256:d85495cef541729a70cdddbbf3e6b903421bc1af3e8e3a9a72a06751f33b7c39" },
    { url = "https://mirrors.aliyun.com/pypi/packages/c4/94/994369978509f227cba7dfb9e623254d0d5559506fe994aef4bea3ed469c/scipy-1.16.1-cp311-cp311-win_amd64.whl", hash = "sha256:226652fca853008119c03a8ce71ffe1b3f6d2844cc1686e8f9806edafae68596" },
]

[[package]]
name = "setuptools"
version = "80.9.0"
source = { registry = "https://mirrors.aliyun.com/pypi/simple/" }
sdist = { url = "https://mirrors.aliyun.com/pypi/packages/18/5d/3bf57dcd21979b887f014ea83c24ae194cfcd12b9e0fda66b957c69d1fca/setuptools-80.9.0.tar.gz", hash = "sha256:f36b47402ecde768dbfafc46e8e4207b4360c654f1f3bb84475f0a28628fb19c" }
wheels = [
    { url = "https://mirrors.aliyun.com/pypi/packages/a3/dc/17031897dae0efacfea57dfd3a82fdd2a2aeb58e0ff71b77b87e44edc772/setuptools-80.9.0-py3-none-any.whl", hash = "sha256:062d34222ad13e0cc312a4c02d73f059e86a4acbfbdea8f8f76b28c99f306922" },
]

[[package]]
name = "six"
version = "1.17.0"
source = { registry = "https://mirrors.aliyun.com/pypi/simple/" }
sdist = { url = "https://mirrors.aliyun.com/pypi/packages/94/e7/b2c673351809dca68a0e064b6af791aa332cf192da575fd474ed7d6f16a2/six-1.17.0.tar.gz", hash = "sha256:ff70335d468e7eb6ec65b95b99d3a2836546063f63acc5171de367e834932a81" }
wheels = [
    { url = "https://mirrors.aliyun.com/pypi/packages/b7/ce/149a00dd41f10bc29e5921b496af8b574d8413afcd5e30dfa0ed46c2cc5e/six-1.17.0-py2.py3-none-any.whl", hash = "sha256:4721f391ed90541fddacab5acf947aa0d3dc7d27b2e1e8eda2be8970586c3274" },
]

[[package]]
name = "sniffio"
version = "1.3.1"
source = { registry = "https://mirrors.aliyun.com/pypi/simple/" }
sdist = { url = "https://mirrors.aliyun.com/pypi/packages/a2/87/a6771e1546d97e7e041b6ae58d80074f81b7d5121207425c964ddf5cfdbd/sniffio-1.3.1.tar.gz", hash = "sha256:f4324edc670a0f49750a81b895f35c3adb843cca46f0530f79fc1babb23789dc" }
wheels = [
    { url = "https://mirrors.aliyun.com/pypi/packages/e9/44/75a9c9421471a6c4805dbf2356f7c181a29c1879239abab1ea2cc8f38b40/sniffio-1.3.1-py3-none-any.whl", hash = "sha256:2f6da418d1f1e0fddd844478f41680e794e6051915791a034ff65e5f100525a2" },
]

[[package]]
name = "spu"
version = "0.9.4"
source = { registry = "https://mirrors.aliyun.com/pypi/simple/" }
dependencies = [
    { name = "cachetools" },
    { name = "cloudpickle" },
    { name = "jax" },
    { name = "multiprocess" },
    { name = "numpy" },
    { name = "termcolor" },
]
wheels = [
    { url = "https://mirrors.aliyun.com/pypi/packages/f6/ac/f1597515104beea41fc5ae862d529cb3bf2a4a45635d8928f4672ddae108/spu-0.9.4-cp310-none-macosx_14_0_arm64.whl", hash = "sha256:969891189ffac0af1cc383aee4b6c6aa5802da783a26c58c26562fe259526bdc" },
    { url = "https://mirrors.aliyun.com/pypi/packages/cd/c0/6bd0c790565cdd12a900703f82589b9d3fce129f6f62fbd26ae26f678828/spu-0.9.4-cp310-none-manylinux_2_17_x86_64.whl", hash = "sha256:1286803078233bdca4f026e0fb6220ec4e43caaef4244798fb2c45a5f822c0b8" },
    { url = "https://mirrors.aliyun.com/pypi/packages/7b/e6/087a130196e5ab3d166994f65789f8a0a8364b8e43bee009d9909a79683e/spu-0.9.4-cp310-none-manylinux_2_28_aarch64.whl", hash = "sha256:0881920039379c07d5eacb48bb4950682fd3e39c66bc1cf517894c67a4b7d504" },
    { url = "https://mirrors.aliyun.com/pypi/packages/c4/aa/3168bd32175c9cf1ef1fe11b324ce4acef029a57f268e23a4b22f27818a1/spu-0.9.4-cp311-none-macosx_14_0_arm64.whl", hash = "sha256:f08db0937b65b69122f3781bdb4034468396fc575f0a97e47ce45a2e9bddbdbb" },
    { url = "https://mirrors.aliyun.com/pypi/packages/35/ed/73cb18f3d073e77774a4703a9c6f607c3b6c8a505c7e48ec61b6fa618f47/spu-0.9.4-cp311-none-manylinux_2_17_x86_64.whl", hash = "sha256:a90cfaa15d99d0eb6806a0cb4a65ceafdc7c77ae93279a22675980ec5eb53db9" },
    { url = "https://mirrors.aliyun.com/pypi/packages/e0/d8/aea6b910ebc9474cd9ae3b67469dea63b9452cc963ac23fe66b3f7d7b092/spu-0.9.4-cp311-none-manylinux_2_28_aarch64.whl", hash = "sha256:ec2331d9642c3ca4478bfe155422ea96960a5a70841329377105413f5bcdf2d9" },
]

[[package]]
name = "sqlglot"
version = "27.28.1"
source = { registry = "https://mirrors.aliyun.com/pypi/simple/" }
sdist = { url = "https://mirrors.aliyun.com/pypi/packages/b5/3d/bf8b4a96b934c26ec83f94048ec201d17cd95fb3c2e6930bbcfaaaad6813/sqlglot-27.28.1.tar.gz", hash = "sha256:01c03da1aa0c7773002cfb4a58bd4b0656196e0164aee1d83104b3d3cc1475f3" }
wheels = [
    { url = "https://mirrors.aliyun.com/pypi/packages/7c/5e/ba248f9ed18593e68c90f0ce07844ea7b6231c05913431cf38972e9f6778/sqlglot-27.28.1-py3-none-any.whl", hash = "sha256:035e8a905a52a4bdbf0d7c590d8ea98fa4d4195b509b35e20c33dd462ec17b82" },
]

[[package]]
name = "starlette"
version = "0.47.3"
source = { registry = "https://mirrors.aliyun.com/pypi/simple/" }
dependencies = [
    { name = "anyio" },
    { name = "typing-extensions" },
]
sdist = { url = "https://mirrors.aliyun.com/pypi/packages/15/b9/cc3017f9a9c9b6e27c5106cc10cc7904653c3eec0729793aec10479dd669/starlette-0.47.3.tar.gz", hash = "sha256:6bc94f839cc176c4858894f1f8908f0ab79dfec1a6b8402f6da9be26ebea52e9" }
wheels = [
    { url = "https://mirrors.aliyun.com/pypi/packages/ce/fd/901cfa59aaa5b30a99e16876f11abe38b59a1a2c51ffb3d7142bb6089069/starlette-0.47.3-py3-none-any.whl", hash = "sha256:89c0778ca62a76b826101e7c709e70680a1699ca7da6b44d38eb0a7e61fe4b51" },
]

[[package]]
name = "sympy"
version = "1.12"
source = { registry = "https://mirrors.aliyun.com/pypi/simple/" }
dependencies = [
    { name = "mpmath" },
]
sdist = { url = "https://mirrors.aliyun.com/pypi/packages/e5/57/3485a1a3dff51bfd691962768b14310dae452431754bfc091250be50dd29/sympy-1.12.tar.gz", hash = "sha256:ebf595c8dac3e0fdc4152c51878b498396ec7f30e7a914d6071e674d49420fb8" }
wheels = [
    { url = "https://mirrors.aliyun.com/pypi/packages/d2/05/e6600db80270777c4a64238a98d442f0fd07cc8915be2a1c16da7f2b9e74/sympy-1.12-py3-none-any.whl", hash = "sha256:c3588cd4295d0c0f603d0f2ae780587e64e2efeedb3521e46b9bb1d08d184fa5" },
]

[[package]]
name = "tenseal"
version = "0.3.16"
source = { registry = "https://mirrors.aliyun.com/pypi/simple/" }
wheels = [
    { url = "https://mirrors.aliyun.com/pypi/packages/29/6e/de653e6b83ec53afc56522960207088f353d7010ea3ad024abd6279706d7/tenseal-0.3.16-cp310-cp310-macosx_13_0_x86_64.whl", hash = "sha256:f382f7ca733d6e47444aa693be5e7c55effd56d756bbd2337dd23bb371def9e9" },
    { url = "https://mirrors.aliyun.com/pypi/packages/7b/db/10c48438b02b967beec213af16c244633ef46c973cf333a4aa0d396f2eed/tenseal-0.3.16-cp310-cp310-macosx_14_0_arm64.whl", hash = "sha256:da46b413add8fc2413cd874d22095fefe8672d4c397956787ccbdeea058b5011" },
    { url = "https://mirrors.aliyun.com/pypi/packages/74/cb/4efda8aac9dd69840c3eb6e7f2d5ad73211e96e27041ce9f99762a952c5a/tenseal-0.3.16-cp310-cp310-manylinux_2_27_x86_64.manylinux_2_28_x86_64.whl", hash = "sha256:7add306c52ba1a2c7cd8307601fb8e1d04c520c9caec998a34d5bb6d4c5e1bcf" },
    { url = "https://mirrors.aliyun.com/pypi/packages/16/d0/36dc66bbbe3b448d86b54a34beb60db830936cdcf62f8432fb664bac4152/tenseal-0.3.16-cp310-cp310-win_amd64.whl", hash = "sha256:b7326397dae981fdb6efa471a81e341c2987cc1f5639c659b9f6a78dcfd4c8f5" },
    { url = "https://mirrors.aliyun.com/pypi/packages/8e/39/b9460e0545ddb17193515581aaf77d672aa3c9b57a41107a40cb6479c357/tenseal-0.3.16-cp311-cp311-macosx_13_0_x86_64.whl", hash = "sha256:794b27425a8d46dd918119ee10ee8a1d06e4d48b155d7011807343dc8055871f" },
    { url = "https://mirrors.aliyun.com/pypi/packages/d4/a5/d78f2bb1c11526874bd3759af03eaed0cbf402e436a0611e0bd4adaf49a1/tenseal-0.3.16-cp311-cp311-macosx_14_0_arm64.whl", hash = "sha256:0599fe98793084ccb2a2f10a9648d3aa2a199d86540e85de5a6693e48833d87d" },
    { url = "https://mirrors.aliyun.com/pypi/packages/4d/ab/545fbcc136d2e35f333966837697349262f7d29cc5e5ebc2ee63abfd3724/tenseal-0.3.16-cp311-cp311-manylinux_2_27_x86_64.manylinux_2_28_x86_64.whl", hash = "sha256:2815023756cb666369547d02cc6c4ec6fbe9971effa99015a4b0c0b8086669da" },
    { url = "https://mirrors.aliyun.com/pypi/packages/a5/a9/0c8d89a05764acdcbe732d60c7285c157b32c25eb055b3e1a607da218712/tenseal-0.3.16-cp311-cp311-win_amd64.whl", hash = "sha256:b89fd126d429b8cd2aa614e3bb5cf8c59199d739d5e22f5b534f651a05d20bed" },
]

[[package]]
name = "tensorboard"
version = "2.18.0"
source = { registry = "https://mirrors.aliyun.com/pypi/simple/" }
dependencies = [
    { name = "absl-py" },
    { name = "grpcio" },
    { name = "markdown" },
    { name = "numpy" },
    { name = "packaging" },
    { name = "protobuf" },
    { name = "setuptools" },
    { name = "six" },
    { name = "tensorboard-data-server" },
    { name = "werkzeug" },
]
wheels = [
    { url = "https://mirrors.aliyun.com/pypi/packages/b1/de/021c1d407befb505791764ad2cbd56ceaaa53a746baed01d2e2143f05f18/tensorboard-2.18.0-py3-none-any.whl", hash = "sha256:107ca4821745f73e2aefa02c50ff70a9b694f39f790b11e6f682f7d326745eab" },
]

[[package]]
name = "tensorboard-data-server"
version = "0.7.2"
source = { registry = "https://mirrors.aliyun.com/pypi/simple/" }
wheels = [
    { url = "https://mirrors.aliyun.com/pypi/packages/7a/13/e503968fefabd4c6b2650af21e110aa8466fe21432cd7c43a84577a89438/tensorboard_data_server-0.7.2-py3-none-any.whl", hash = "sha256:7e0610d205889588983836ec05dc098e80f97b7e7bbff7e994ebb78f578d0ddb" },
    { url = "https://mirrors.aliyun.com/pypi/packages/b7/85/dabeaf902892922777492e1d253bb7e1264cadce3cea932f7ff599e53fea/tensorboard_data_server-0.7.2-py3-none-macosx_10_9_x86_64.whl", hash = "sha256:9fe5d24221b29625dbc7328b0436ca7fc1c23de4acf4d272f1180856e32f9f60" },
    { url = "https://mirrors.aliyun.com/pypi/packages/73/c6/825dab04195756cf8ff2e12698f22513b3db2f64925bdd41671bfb33aaa5/tensorboard_data_server-0.7.2-py3-none-manylinux_2_31_x86_64.whl", hash = "sha256:ef687163c24185ae9754ed5650eb5bc4d84ff257aabdc33f0cc6f74d8ba54530" },
]

[[package]]
name = "tensorflow"
version = "2.18.1"
source = { registry = "https://mirrors.aliyun.com/pypi/simple/" }
dependencies = [
    { name = "absl-py" },
    { name = "astunparse" },
    { name = "flatbuffers" },
    { name = "gast" },
    { name = "google-pasta" },
    { name = "grpcio" },
    { name = "h5py" },
    { name = "keras" },
    { name = "libclang" },
    { name = "ml-dtypes" },
    { name = "numpy" },
    { name = "opt-einsum" },
    { name = "packaging" },
    { name = "protobuf" },
    { name = "requests" },
    { name = "setuptools" },
    { name = "six" },
    { name = "tensorboard" },
    { name = "tensorflow-io-gcs-filesystem" },
    { name = "termcolor" },
    { name = "typing-extensions" },
    { name = "wrapt" },
]
wheels = [
    { url = "https://mirrors.aliyun.com/pypi/packages/dc/5e/955a719c2359430a6fa6ec596bafc903b31285844ef44ae53e83bb91ac62/tensorflow-2.18.1-cp310-cp310-macosx_12_0_arm64.whl", hash = "sha256:8baba2b0f9f286f8115a0005d17c020d2febf95e434302eaf758f2020c1c4de5" },
    { url = "https://mirrors.aliyun.com/pypi/packages/c8/83/4631df86b7880c18ce221b16e9f6f08e8100143d99d68bd6612d8ec534f8/tensorflow-2.18.1-cp310-cp310-manylinux_2_17_aarch64.manylinux2014_aarch64.whl", hash = "sha256:2dd7284768f5a6b10e41a700e8141de70756dc62ed5d0b93360d131ccc0a6ba8" },
    { url = "https://mirrors.aliyun.com/pypi/packages/5c/f6/43ed0e0accc63747cb9b6250cbef6515a449f848d4eda0af9d591ac1cea9/tensorflow-2.18.1-cp310-cp310-manylinux_2_17_x86_64.manylinux2014_x86_64.whl", hash = "sha256:1f929842999d60e7da67743ae5204b477259f3b771c02e5e437d232267e49f18" },
    { url = "https://mirrors.aliyun.com/pypi/packages/e8/27/75d313117d8a9f8aadb8b9121cc33d44793a2d704c3b3f5866e632821b82/tensorflow-2.18.1-cp310-cp310-win_amd64.whl", hash = "sha256:db1d186c17b6a7c51813e275d0a83e964669822372aa01d074cf64b853ee76ac" },
    { url = "https://mirrors.aliyun.com/pypi/packages/a1/88/57e2acd11a2587cc5c0a6612a389a57f3bda3cd60d132934cb7a9bb00a81/tensorflow-2.18.1-cp311-cp311-macosx_12_0_arm64.whl", hash = "sha256:661029cd769b311db910b79a3a6ef50a5a61ecc947172228c777a49989722508" },
    { url = "https://mirrors.aliyun.com/pypi/packages/c8/b3/902588dcffbc0603893f1df482840ff9c596430155d62e159bc8fc155230/tensorflow-2.18.1-cp311-cp311-manylinux_2_17_aarch64.manylinux2014_aarch64.whl", hash = "sha256:8a6485edd2148f70d011dbd1d8dc2c775e91774a5a159466e83d0d1f21580944" },
    { url = "https://mirrors.aliyun.com/pypi/packages/45/c6/05d862ebeaaf63343dffc4f97dab62ac493e8c2bbc6b1a256199bcc78ed4/tensorflow-2.18.1-cp311-cp311-manylinux_2_17_x86_64.manylinux2014_x86_64.whl", hash = "sha256:c9f87e5d2a680a4595f5dc30daf6bbaec9d4129b46d7ef1b2af63c46ac7d2828" },
    { url = "https://mirrors.aliyun.com/pypi/packages/28/2a/5f5ade4be81e521a16e143234747570ffd0d1a90e001ecc2688aa54bb419/tensorflow-2.18.1-cp311-cp311-win_amd64.whl", hash = "sha256:99223d0dde08aec4ceebb3bf0f80da7802e18462dab0d5048225925c064d2af7" },
]

[[package]]
name = "tensorflow-io-gcs-filesystem"
version = "0.37.1"
source = { registry = "https://mirrors.aliyun.com/pypi/simple/" }
wheels = [
    { url = "https://mirrors.aliyun.com/pypi/packages/e9/a3/12d7e7326a707919b321e2d6e4c88eb61596457940fd2b8ff3e9b7fac8a7/tensorflow_io_gcs_filesystem-0.37.1-cp310-cp310-macosx_10_14_x86_64.whl", hash = "sha256:249c12b830165841411ba71e08215d0e94277a49c551e6dd5d72aab54fe5491b" },
    { url = "https://mirrors.aliyun.com/pypi/packages/1c/55/3849a188cc15e58fefde20e9524d124a629a67a06b4dc0f6c881cb3c6e39/tensorflow_io_gcs_filesystem-0.37.1-cp310-cp310-macosx_12_0_arm64.whl", hash = "sha256:257aab23470a0796978efc9c2bcf8b0bc80f22e6298612a4c0a50d3f4e88060c" },
    { url = "https://mirrors.aliyun.com/pypi/packages/e2/19/9095c69e22c879cb3896321e676c69273a549a3148c4f62aa4bc5ebdb20f/tensorflow_io_gcs_filesystem-0.37.1-cp310-cp310-manylinux_2_17_aarch64.manylinux2014_aarch64.whl", hash = "sha256:8febbfcc67c61e542a5ac1a98c7c20a91a5e1afc2e14b1ef0cb7c28bc3b6aa70" },
    { url = "https://mirrors.aliyun.com/pypi/packages/f3/48/47b7d25572961a48b1de3729b7a11e835b888e41e0203cca82df95d23b91/tensorflow_io_gcs_filesystem-0.37.1-cp310-cp310-manylinux_2_17_x86_64.manylinux2014_x86_64.whl", hash = "sha256:9679b36e3a80921876f31685ab6f7270f3411a4cc51bc2847e80d0e4b5291e27" },
    { url = "https://mirrors.aliyun.com/pypi/packages/40/9b/b2fb82d0da673b17a334f785fc19c23483165019ddc33b275ef25ca31173/tensorflow_io_gcs_filesystem-0.37.1-cp311-cp311-macosx_10_14_x86_64.whl", hash = "sha256:32c50ab4e29a23c1f91cd0f9ab8c381a0ab10f45ef5c5252e94965916041737c" },
    { url = "https://mirrors.aliyun.com/pypi/packages/5b/cc/16634e76f3647fbec18187258da3ba11184a6232dcf9073dc44579076d36/tensorflow_io_gcs_filesystem-0.37.1-cp311-cp311-macosx_12_0_arm64.whl", hash = "sha256:b02f9c5f94fd62773954a04f69b68c4d576d076fd0db4ca25d5479f0fbfcdbad" },
    { url = "https://mirrors.aliyun.com/pypi/packages/de/bf/ba597d3884c77d05a78050f3c178933d69e3f80200a261df6eaa920656cd/tensorflow_io_gcs_filesystem-0.37.1-cp311-cp311-manylinux_2_17_aarch64.manylinux2014_aarch64.whl", hash = "sha256:6e1f2796b57e799a8ca1b75bf47c2aaa437c968408cc1a402a9862929e104cda" },
    { url = "https://mirrors.aliyun.com/pypi/packages/66/7f/e36ae148c2f03d61ca1bff24bc13a0fef6d6825c966abef73fc6f880a23b/tensorflow_io_gcs_filesystem-0.37.1-cp311-cp311-manylinux_2_17_x86_64.manylinux2014_x86_64.whl", hash = "sha256:ee7c8ee5fe2fd8cb6392669ef16e71841133041fee8a330eff519ad9b36e4556" },
]

[[package]]
name = "termcolor"
version = "3.1.0"
source = { registry = "https://mirrors.aliyun.com/pypi/simple/" }
sdist = { url = "https://mirrors.aliyun.com/pypi/packages/ca/6c/3d75c196ac07ac8749600b60b03f4f6094d54e132c4d94ebac6ee0e0add0/termcolor-3.1.0.tar.gz", hash = "sha256:6a6dd7fbee581909eeec6a756cff1d7f7c376063b14e4a298dc4980309e55970" }
wheels = [
    { url = "https://mirrors.aliyun.com/pypi/packages/4f/bd/de8d508070629b6d84a30d01d57e4a65c69aa7f5abe7560b8fad3b50ea59/termcolor-3.1.0-py3-none-any.whl", hash = "sha256:591dd26b5c2ce03b9e43f391264626557873ce1d379019786f99b0c2bee140aa" },
]

[[package]]
name = "threadpoolctl"
version = "3.6.0"
source = { registry = "https://mirrors.aliyun.com/pypi/simple/" }
sdist = { url = "https://mirrors.aliyun.com/pypi/packages/b7/4d/08c89e34946fce2aec4fbb45c9016efd5f4d7f24af8e5d93296e935631d8/threadpoolctl-3.6.0.tar.gz", hash = "sha256:8ab8b4aa3491d812b623328249fab5302a68d2d71745c8a4c719a2fcaba9f44e" }
wheels = [
    { url = "https://mirrors.aliyun.com/pypi/packages/32/d5/f9a850d79b0851d1d4ef6456097579a9005b31fea68726a4ae5f2d82ddd9/threadpoolctl-3.6.0-py3-none-any.whl", hash = "sha256:43a0b8fd5a2928500110039e43a5eed8480b918967083ea48dc3ab9f13c4a7fb" },
]

[[package]]
name = "tomli"
version = "2.2.1"
source = { registry = "https://mirrors.aliyun.com/pypi/simple/" }
sdist = { url = "https://mirrors.aliyun.com/pypi/packages/18/87/302344fed471e44a87289cf4967697d07e532f2421fdaf868a303cbae4ff/tomli-2.2.1.tar.gz", hash = "sha256:cd45e1dc79c835ce60f7404ec8119f2eb06d38b1deba146f07ced3bbc44505ff" }
wheels = [
    { url = "https://mirrors.aliyun.com/pypi/packages/43/ca/75707e6efa2b37c77dadb324ae7d9571cb424e61ea73fad7c56c2d14527f/tomli-2.2.1-cp311-cp311-macosx_10_9_x86_64.whl", hash = "sha256:678e4fa69e4575eb77d103de3df8a895e1591b48e740211bd1067378c69e8249" },
    { url = "https://mirrors.aliyun.com/pypi/packages/c7/16/51ae563a8615d472fdbffc43a3f3d46588c264ac4f024f63f01283becfbb/tomli-2.2.1-cp311-cp311-macosx_11_0_arm64.whl", hash = "sha256:023aa114dd824ade0100497eb2318602af309e5a55595f76b626d6d9f3b7b0a6" },
    { url = "https://mirrors.aliyun.com/pypi/packages/f1/dd/4f6cd1e7b160041db83c694abc78e100473c15d54620083dbd5aae7b990e/tomli-2.2.1-cp311-cp311-manylinux_2_17_aarch64.manylinux2014_aarch64.whl", hash = "sha256:ece47d672db52ac607a3d9599a9d48dcb2f2f735c6c2d1f34130085bb12b112a" },
    { url = "https://mirrors.aliyun.com/pypi/packages/a9/6b/c54ede5dc70d648cc6361eaf429304b02f2871a345bbdd51e993d6cdf550/tomli-2.2.1-cp311-cp311-manylinux_2_17_x86_64.manylinux2014_x86_64.whl", hash = "sha256:6972ca9c9cc9f0acaa56a8ca1ff51e7af152a9f87fb64623e31d5c83700080ee" },
    { url = "https://mirrors.aliyun.com/pypi/packages/1f/47/999514fa49cfaf7a92c805a86c3c43f4215621855d151b61c602abb38091/tomli-2.2.1-cp311-cp311-manylinux_2_5_i686.manylinux1_i686.manylinux_2_17_i686.manylinux2014_i686.whl", hash = "sha256:c954d2250168d28797dd4e3ac5cf812a406cd5a92674ee4c8f123c889786aa8e" },
    { url = "https://mirrors.aliyun.com/pypi/packages/73/41/0a01279a7ae09ee1573b423318e7934674ce06eb33f50936655071d81a24/tomli-2.2.1-cp311-cp311-musllinux_1_2_aarch64.whl", hash = "sha256:8dd28b3e155b80f4d54beb40a441d366adcfe740969820caf156c019fb5c7ec4" },
    { url = "https://mirrors.aliyun.com/pypi/packages/55/18/5d8bc5b0a0362311ce4d18830a5d28943667599a60d20118074ea1b01bb7/tomli-2.2.1-cp311-cp311-musllinux_1_2_i686.whl", hash = "sha256:e59e304978767a54663af13c07b3d1af22ddee3bb2fb0618ca1593e4f593a106" },
    { url = "https://mirrors.aliyun.com/pypi/packages/92/a3/7ade0576d17f3cdf5ff44d61390d4b3febb8a9fc2b480c75c47ea048c646/tomli-2.2.1-cp311-cp311-musllinux_1_2_x86_64.whl", hash = "sha256:33580bccab0338d00994d7f16f4c4ec25b776af3ffaac1ed74e0b3fc95e885a8" },
    { url = "https://mirrors.aliyun.com/pypi/packages/72/6f/fa64ef058ac1446a1e51110c375339b3ec6be245af9d14c87c4a6412dd32/tomli-2.2.1-cp311-cp311-win32.whl", hash = "sha256:465af0e0875402f1d226519c9904f37254b3045fc5084697cefb9bdde1ff99ff" },
    { url = "https://mirrors.aliyun.com/pypi/packages/6a/1c/4a2dcde4a51b81be3530565e92eda625d94dafb46dbeb15069df4caffc34/tomli-2.2.1-cp311-cp311-win_amd64.whl", hash = "sha256:2d0f2fdd22b02c6d81637a3c95f8cd77f995846af7414c5c4b8d0545afa1bc4b" },
    { url = "https://mirrors.aliyun.com/pypi/packages/6e/c2/61d3e0f47e2b74ef40a68b9e6ad5984f6241a942f7cd3bbfbdbd03861ea9/tomli-2.2.1-py3-none-any.whl", hash = "sha256:cb55c73c5f4408779d0cf3eef9f762b9c9f147a77de7b258bef0a5628adc85cc" },
]

[[package]]
name = "tqdm"
version = "4.67.1"
source = { registry = "https://mirrors.aliyun.com/pypi/simple/" }
dependencies = [
    { name = "colorama", marker = "sys_platform == 'win32'" },
]
sdist = { url = "https://mirrors.aliyun.com/pypi/packages/a8/4b/29b4ef32e036bb34e4ab51796dd745cdba7ed47ad142a9f4a1eb8e0c744d/tqdm-4.67.1.tar.gz", hash = "sha256:f8aef9c52c08c13a65f30ea34f4e5aac3fd1a34959879d7e59e63027286627f2" }
wheels = [
    { url = "https://mirrors.aliyun.com/pypi/packages/d0/30/dc54f88dd4a2b5dc8a0279bdd7270e735851848b762aeb1c1184ed1f6b14/tqdm-4.67.1-py3-none-any.whl", hash = "sha256:26445eca388f82e72884e0d580d5464cd801a3ea01e63e5601bdff9ba6a48de2" },
]

[[package]]
name = "typing-extensions"
version = "4.15.0"
source = { registry = "https://mirrors.aliyun.com/pypi/simple/" }
sdist = { url = "https://mirrors.aliyun.com/pypi/packages/72/94/1a15dd82efb362ac84269196e94cf00f187f7ed21c242792a923cdb1c61f/typing_extensions-4.15.0.tar.gz", hash = "sha256:0cea48d173cc12fa28ecabc3b837ea3cf6f38c6d1136f85cbaaf598984861466" }
wheels = [
    { url = "https://mirrors.aliyun.com/pypi/packages/18/67/36e9267722cc04a6b9f15c7f3441c2363321a3ea07da7ae0c0707beb2a9c/typing_extensions-4.15.0-py3-none-any.whl", hash = "sha256:f0fa19c6845758ab08074a0cfa8b7aecb71c999ca73d62883bc25cc018c4e548" },
]

[[package]]
name = "typing-inspection"
version = "0.4.1"
source = { registry = "https://mirrors.aliyun.com/pypi/simple/" }
dependencies = [
    { name = "typing-extensions" },
]
sdist = { url = "https://mirrors.aliyun.com/pypi/packages/f8/b1/0c11f5058406b3af7609f121aaa6b609744687f1d158b3c3a5bf4cc94238/typing_inspection-0.4.1.tar.gz", hash = "sha256:6ae134cc0203c33377d43188d4064e9b357dba58cff3185f22924610e70a9d28" }
wheels = [
    { url = "https://mirrors.aliyun.com/pypi/packages/17/69/cd203477f944c353c31bade965f880aa1061fd6bf05ded0726ca845b6ff7/typing_inspection-0.4.1-py3-none-any.whl", hash = "sha256:389055682238f53b04f7badcb49b989835495a96700ced5dab2d8feae4b26f51" },
]

[[package]]
name = "tzdata"
version = "2025.2"
source = { registry = "https://mirrors.aliyun.com/pypi/simple/" }
sdist = { url = "https://mirrors.aliyun.com/pypi/packages/95/32/1a225d6164441be760d75c2c42e2780dc0873fe382da3e98a2e1e48361e5/tzdata-2025.2.tar.gz", hash = "sha256:b60a638fcc0daffadf82fe0f57e53d06bdec2f36c4df66280ae79bce6bd6f2b9" }
wheels = [
    { url = "https://mirrors.aliyun.com/pypi/packages/5c/23/c7abc0ca0a1526a0774eca151daeb8de62ec457e77262b66b359c3c7679e/tzdata-2025.2-py2.py3-none-any.whl", hash = "sha256:1a403fada01ff9221ca8044d701868fa132215d84beb92242d9acd2147f667a8" },
]

[[package]]
name = "urllib3"
version = "2.5.0"
source = { registry = "https://mirrors.aliyun.com/pypi/simple/" }
sdist = { url = "https://mirrors.aliyun.com/pypi/packages/15/22/9ee70a2574a4f4599c47dd506532914ce044817c7752a79b6a51286319bc/urllib3-2.5.0.tar.gz", hash = "sha256:3fc47733c7e419d4bc3f6b3dc2b4f890bb743906a30d56ba4a5bfa4bbff92760" }
wheels = [
    { url = "https://mirrors.aliyun.com/pypi/packages/a7/c2/fe1e52489ae3122415c51f387e221dd0773709bad6c6cdaa599e8a2c5185/urllib3-2.5.0-py3-none-any.whl", hash = "sha256:e6b01673c0fa6a13e374b50871808eb3bf7046c4b125b216f6bf1cc604cff0dc" },
]

[[package]]
name = "uvicorn"
version = "0.35.0"
source = { registry = "https://mirrors.aliyun.com/pypi/simple/" }
dependencies = [
    { name = "click" },
    { name = "h11" },
    { name = "typing-extensions", marker = "python_full_version < '3.11'" },
]
sdist = { url = "https://mirrors.aliyun.com/pypi/packages/5e/42/e0e305207bb88c6b8d3061399c6a961ffe5fbb7e2aa63c9234df7259e9cd/uvicorn-0.35.0.tar.gz", hash = "sha256:bc662f087f7cf2ce11a1d7fd70b90c9f98ef2e2831556dd078d131b96cc94a01" }
wheels = [
    { url = "https://mirrors.aliyun.com/pypi/packages/d2/e2/dc81b1bd1dcfe91735810265e9d26bc8ec5da45b4c0f6237e286819194c3/uvicorn-0.35.0-py3-none-any.whl", hash = "sha256:197535216b25ff9b785e29a0b79199f55222193d47f820816e7da751e9bc8d4a" },
]

[package.optional-dependencies]
standard = [
    { name = "colorama", marker = "sys_platform == 'win32'" },
    { name = "httptools" },
    { name = "python-dotenv" },
    { name = "pyyaml" },
    { name = "uvloop", marker = "platform_python_implementation != 'PyPy' and sys_platform != 'cygwin' and sys_platform != 'win32'" },
    { name = "watchfiles" },
    { name = "websockets" },
]

[[package]]
name = "uvloop"
version = "0.21.0"
source = { registry = "https://mirrors.aliyun.com/pypi/simple/" }
sdist = { url = "https://mirrors.aliyun.com/pypi/packages/af/c0/854216d09d33c543f12a44b393c402e89a920b1a0a7dc634c42de91b9cf6/uvloop-0.21.0.tar.gz", hash = "sha256:3bf12b0fda68447806a7ad847bfa591613177275d35b6724b1ee573faa3704e3" }
wheels = [
    { url = "https://mirrors.aliyun.com/pypi/packages/3d/76/44a55515e8c9505aa1420aebacf4dd82552e5e15691654894e90d0bd051a/uvloop-0.21.0-cp310-cp310-macosx_10_9_universal2.whl", hash = "sha256:ec7e6b09a6fdded42403182ab6b832b71f4edaf7f37a9a0e371a01db5f0cb45f" },
    { url = "https://mirrors.aliyun.com/pypi/packages/35/5a/62d5800358a78cc25c8a6c72ef8b10851bdb8cca22e14d9c74167b7f86da/uvloop-0.21.0-cp310-cp310-macosx_10_9_x86_64.whl", hash = "sha256:196274f2adb9689a289ad7d65700d37df0c0930fd8e4e743fa4834e850d7719d" },
    { url = "https://mirrors.aliyun.com/pypi/packages/f3/96/63695e0ebd7da6c741ccd4489b5947394435e198a1382349c17b1146bb97/uvloop-0.21.0-cp310-cp310-manylinux_2_17_aarch64.manylinux2014_aarch64.whl", hash = "sha256:f38b2e090258d051d68a5b14d1da7203a3c3677321cf32a95a6f4db4dd8b6f26" },
    { url = "https://mirrors.aliyun.com/pypi/packages/61/e0/f0f8ec84979068ffae132c58c79af1de9cceeb664076beea86d941af1a30/uvloop-0.21.0-cp310-cp310-manylinux_2_17_x86_64.manylinux2014_x86_64.whl", hash = "sha256:87c43e0f13022b998eb9b973b5e97200c8b90823454d4bc06ab33829e09fb9bb" },
    { url = "https://mirrors.aliyun.com/pypi/packages/bf/fe/5e94a977d058a54a19df95f12f7161ab6e323ad49f4dabc28822eb2df7ea/uvloop-0.21.0-cp310-cp310-musllinux_1_2_aarch64.whl", hash = "sha256:10d66943def5fcb6e7b37310eb6b5639fd2ccbc38df1177262b0640c3ca68c1f" },
    { url = "https://mirrors.aliyun.com/pypi/packages/26/dd/c7179618e46092a77e036650c1f056041a028a35c4d76945089fcfc38af8/uvloop-0.21.0-cp310-cp310-musllinux_1_2_x86_64.whl", hash = "sha256:67dd654b8ca23aed0a8e99010b4c34aca62f4b7fce88f39d452ed7622c94845c" },
    { url = "https://mirrors.aliyun.com/pypi/packages/57/a7/4cf0334105c1160dd6819f3297f8700fda7fc30ab4f61fbf3e725acbc7cc/uvloop-0.21.0-cp311-cp311-macosx_10_9_universal2.whl", hash = "sha256:c0f3fa6200b3108919f8bdabb9a7f87f20e7097ea3c543754cabc7d717d95cf8" },
    { url = "https://mirrors.aliyun.com/pypi/packages/8c/7c/1517b0bbc2dbe784b563d6ab54f2ef88c890fdad77232c98ed490aa07132/uvloop-0.21.0-cp311-cp311-macosx_10_9_x86_64.whl", hash = "sha256:0878c2640cf341b269b7e128b1a5fed890adc4455513ca710d77d5e93aa6d6a0" },
    { url = "https://mirrors.aliyun.com/pypi/packages/ee/ea/0bfae1aceb82a503f358d8d2fa126ca9dbdb2ba9c7866974faec1cb5875c/uvloop-0.21.0-cp311-cp311-manylinux_2_17_aarch64.manylinux2014_aarch64.whl", hash = "sha256:b9fb766bb57b7388745d8bcc53a359b116b8a04c83a2288069809d2b3466c37e" },
    { url = "https://mirrors.aliyun.com/pypi/packages/8a/ca/0864176a649838b838f36d44bf31c451597ab363b60dc9e09c9630619d41/uvloop-0.21.0-cp311-cp311-manylinux_2_17_x86_64.manylinux2014_x86_64.whl", hash = "sha256:8a375441696e2eda1c43c44ccb66e04d61ceeffcd76e4929e527b7fa401b90fb" },
    { url = "https://mirrors.aliyun.com/pypi/packages/30/bf/08ad29979a936d63787ba47a540de2132169f140d54aa25bc8c3df3e67f4/uvloop-0.21.0-cp311-cp311-musllinux_1_2_aarch64.whl", hash = "sha256:baa0e6291d91649c6ba4ed4b2f982f9fa165b5bbd50a9e203c416a2797bab3c6" },
    { url = "https://mirrors.aliyun.com/pypi/packages/da/e2/5cf6ef37e3daf2f06e651aae5ea108ad30df3cb269102678b61ebf1fdf42/uvloop-0.21.0-cp311-cp311-musllinux_1_2_x86_64.whl", hash = "sha256:4509360fcc4c3bd2c70d87573ad472de40c13387f5fda8cb58350a1d7475e58d" },
]

[[package]]
name = "virtualenv"
version = "20.34.0"
source = { registry = "https://mirrors.aliyun.com/pypi/simple/" }
dependencies = [
    { name = "distlib" },
    { name = "filelock" },
    { name = "platformdirs" },
    { name = "typing-extensions", marker = "python_full_version < '3.11'" },
]
sdist = { url = "https://mirrors.aliyun.com/pypi/packages/1c/14/37fcdba2808a6c615681cd216fecae00413c9dab44fb2e57805ecf3eaee3/virtualenv-20.34.0.tar.gz", hash = "sha256:44815b2c9dee7ed86e387b842a84f20b93f7f417f95886ca1996a72a4138eb1a" }
wheels = [
    { url = "https://mirrors.aliyun.com/pypi/packages/76/06/04c8e804f813cf972e3262f3f8584c232de64f0cde9f703b46cf53a45090/virtualenv-20.34.0-py3-none-any.whl", hash = "sha256:341f5afa7eee943e4984a9207c025feedd768baff6753cd660c857ceb3e36026" },
]

[[package]]
name = "watchfiles"
version = "1.1.0"
source = { registry = "https://mirrors.aliyun.com/pypi/simple/" }
dependencies = [
    { name = "anyio" },
]
sdist = { url = "https://mirrors.aliyun.com/pypi/packages/2a/9a/d451fcc97d029f5812e898fd30a53fd8c15c7bbd058fd75cfc6beb9bd761/watchfiles-1.1.0.tar.gz", hash = "sha256:693ed7ec72cbfcee399e92c895362b6e66d63dac6b91e2c11ae03d10d503e575" }
wheels = [
    { url = "https://mirrors.aliyun.com/pypi/packages/b9/dd/579d1dc57f0f895426a1211c4ef3b0cb37eb9e642bb04bdcd962b5df206a/watchfiles-1.1.0-cp310-cp310-macosx_10_12_x86_64.whl", hash = "sha256:27f30e14aa1c1e91cb653f03a63445739919aef84c8d2517997a83155e7a2fcc" },
    { url = "https://mirrors.aliyun.com/pypi/packages/1c/a0/7a0318cd874393344d48c34d53b3dd419466adf59a29ba5b51c88dd18b86/watchfiles-1.1.0-cp310-cp310-macosx_11_0_arm64.whl", hash = "sha256:3366f56c272232860ab45c77c3ca7b74ee819c8e1f6f35a7125556b198bbc6df" },
    { url = "https://mirrors.aliyun.com/pypi/packages/06/be/503514656d0555ec2195f60d810eca29b938772e9bfb112d5cd5ad6f6a9e/watchfiles-1.1.0-cp310-cp310-manylinux_2_17_aarch64.manylinux2014_aarch64.whl", hash = "sha256:8412eacef34cae2836d891836a7fff7b754d6bcac61f6c12ba5ca9bc7e427b68" },
    { url = "https://mirrors.aliyun.com/pypi/packages/4e/0d/a05dd9e5f136cdc29751816d0890d084ab99f8c17b86f25697288ca09bc7/watchfiles-1.1.0-cp310-cp310-manylinux_2_17_armv7l.manylinux2014_armv7l.whl", hash = "sha256:df670918eb7dd719642e05979fc84704af913d563fd17ed636f7c4783003fdcc" },
    { url = "https://mirrors.aliyun.com/pypi/packages/f1/fa/9cd16e4dfdb831072b7ac39e7bea986e52128526251038eb481effe9f48e/watchfiles-1.1.0-cp310-cp310-manylinux_2_17_i686.manylinux2014_i686.whl", hash = "sha256:d7642b9bc4827b5518ebdb3b82698ada8c14c7661ddec5fe719f3e56ccd13c97" },
    { url = "https://mirrors.aliyun.com/pypi/packages/32/04/1da8a637c7e2b70e750a0308e9c8e662ada0cca46211fa9ef24a23937e0b/watchfiles-1.1.0-cp310-cp310-manylinux_2_17_ppc64le.manylinux2014_ppc64le.whl", hash = "sha256:199207b2d3eeaeb80ef4411875a6243d9ad8bc35b07fc42daa6b801cc39cc41c" },
    { url = "https://mirrors.aliyun.com/pypi/packages/30/01/109f2762e968d3e58c95731a206e5d7d2a7abaed4299dd8a94597250153c/watchfiles-1.1.0-cp310-cp310-manylinux_2_17_s390x.manylinux2014_s390x.whl", hash = "sha256:a479466da6db5c1e8754caee6c262cd373e6e6c363172d74394f4bff3d84d7b5" },
    { url = "https://mirrors.aliyun.com/pypi/packages/b5/b8/46f58cf4969d3b7bc3ca35a98e739fa4085b0657a1540ccc29a1a0bc016f/watchfiles-1.1.0-cp310-cp310-manylinux_2_17_x86_64.manylinux2014_x86_64.whl", hash = "sha256:935f9edd022ec13e447e5723a7d14456c8af254544cefbc533f6dd276c9aa0d9" },
    { url = "https://mirrors.aliyun.com/pypi/packages/a5/cd/8267594263b1770f1eb76914940d7b2d03ee55eca212302329608208e061/watchfiles-1.1.0-cp310-cp310-musllinux_1_1_aarch64.whl", hash = "sha256:8076a5769d6bdf5f673a19d51da05fc79e2bbf25e9fe755c47595785c06a8c72" },
    { url = "https://mirrors.aliyun.com/pypi/packages/a1/2f/7f2722e85899bed337cba715723e19185e288ef361360718973f891805be/watchfiles-1.1.0-cp310-cp310-musllinux_1_1_x86_64.whl", hash = "sha256:86b1e28d4c37e89220e924305cd9f82866bb0ace666943a6e4196c5df4d58dcc" },
    { url = "https://mirrors.aliyun.com/pypi/packages/bf/20/64c88ec43d90a568234d021ab4b2a6f42a5230d772b987c3f9c00cc27b8b/watchfiles-1.1.0-cp310-cp310-win32.whl", hash = "sha256:d1caf40c1c657b27858f9774d5c0e232089bca9cb8ee17ce7478c6e9264d2587" },
    { url = "https://mirrors.aliyun.com/pypi/packages/39/5c/a9c1ed33de7af80935e4eac09570de679c6e21c07070aa99f74b4431f4d6/watchfiles-1.1.0-cp310-cp310-win_amd64.whl", hash = "sha256:a89c75a5b9bc329131115a409d0acc16e8da8dfd5867ba59f1dd66ae7ea8fa82" },
    { url = "https://mirrors.aliyun.com/pypi/packages/8b/78/7401154b78ab484ccaaeef970dc2af0cb88b5ba8a1b415383da444cdd8d3/watchfiles-1.1.0-cp311-cp311-macosx_10_12_x86_64.whl", hash = "sha256:c9649dfc57cc1f9835551deb17689e8d44666315f2e82d337b9f07bd76ae3aa2" },
    { url = "https://mirrors.aliyun.com/pypi/packages/76/63/e6c3dbc1f78d001589b75e56a288c47723de28c580ad715eb116639152b5/watchfiles-1.1.0-cp311-cp311-macosx_11_0_arm64.whl", hash = "sha256:406520216186b99374cdb58bc48e34bb74535adec160c8459894884c983a149c" },
    { url = "https://mirrors.aliyun.com/pypi/packages/6c/a2/8afa359ff52e99af1632f90cbf359da46184207e893a5f179301b0c8d6df/watchfiles-1.1.0-cp311-cp311-manylinux_2_17_aarch64.manylinux2014_aarch64.whl", hash = "sha256:cb45350fd1dc75cd68d3d72c47f5b513cb0578da716df5fba02fff31c69d5f2d" },
    { url = "https://mirrors.aliyun.com/pypi/packages/1d/bf/7446b401667f5c64972a57a0233be1104157fc3abf72c4ef2666c1bd09b2/watchfiles-1.1.0-cp311-cp311-manylinux_2_17_armv7l.manylinux2014_armv7l.whl", hash = "sha256:11ee4444250fcbeb47459a877e5e80ed994ce8e8d20283857fc128be1715dac7" },
    { url = "https://mirrors.aliyun.com/pypi/packages/58/2f/501ddbdfa3fa874ea5597c77eeea3d413579c29af26c1091b08d0c792280/watchfiles-1.1.0-cp311-cp311-manylinux_2_17_i686.manylinux2014_i686.whl", hash = "sha256:bda8136e6a80bdea23e5e74e09df0362744d24ffb8cd59c4a95a6ce3d142f79c" },
    { url = "https://mirrors.aliyun.com/pypi/packages/61/1e/9c18eb2eb5c953c96bc0e5f626f0e53cfef4bd19bd50d71d1a049c63a575/watchfiles-1.1.0-cp311-cp311-manylinux_2_17_ppc64le.manylinux2014_ppc64le.whl", hash = "sha256:b915daeb2d8c1f5cee4b970f2e2c988ce6514aace3c9296e58dd64dc9aa5d575" },
    { url = "https://mirrors.aliyun.com/pypi/packages/8b/6c/1467402e5185d89388b4486745af1e0325007af0017c3384cc786fff0542/watchfiles-1.1.0-cp311-cp311-manylinux_2_17_s390x.manylinux2014_s390x.whl", hash = "sha256:ed8fc66786de8d0376f9f913c09e963c66e90ced9aa11997f93bdb30f7c872a8" },
    { url = "https://mirrors.aliyun.com/pypi/packages/2b/a1/ec0a606bde4853d6c4a578f9391eeb3684a9aea736a8eb217e3e00aa89a1/watchfiles-1.1.0-cp311-cp311-manylinux_2_17_x86_64.manylinux2014_x86_64.whl", hash = "sha256:fe4371595edf78c41ef8ac8df20df3943e13defd0efcb732b2e393b5a8a7a71f" },
    { url = "https://mirrors.aliyun.com/pypi/packages/90/b9/ef6f0c247a6a35d689fc970dc7f6734f9257451aefb30def5d100d6246a5/watchfiles-1.1.0-cp311-cp311-musllinux_1_1_aarch64.whl", hash = "sha256:b7c5f6fe273291f4d414d55b2c80d33c457b8a42677ad14b4b47ff025d0893e4" },
    { url = "https://mirrors.aliyun.com/pypi/packages/34/44/6ffda5537085106ff5aaa762b0d130ac6c75a08015dd1621376f708c94de/watchfiles-1.1.0-cp311-cp311-musllinux_1_1_x86_64.whl", hash = "sha256:7738027989881e70e3723c75921f1efa45225084228788fc59ea8c6d732eb30d" },
    { url = "https://mirrors.aliyun.com/pypi/packages/c3/e3/71170985c48028fa3f0a50946916a14055e741db11c2e7bc2f3b61f4d0e3/watchfiles-1.1.0-cp311-cp311-win32.whl", hash = "sha256:622d6b2c06be19f6e89b1d951485a232e3b59618def88dbeda575ed8f0d8dbf2" },
    { url = "https://mirrors.aliyun.com/pypi/packages/89/1b/3e39c68b68a7a171070f81fc2561d23ce8d6859659406842a0e4bebf3bba/watchfiles-1.1.0-cp311-cp311-win_amd64.whl", hash = "sha256:48aa25e5992b61debc908a61ab4d3f216b64f44fdaa71eb082d8b2de846b7d12" },
    { url = "https://mirrors.aliyun.com/pypi/packages/61/9f/2973b7539f2bdb6ea86d2c87f70f615a71a1fc2dba2911795cea25968aea/watchfiles-1.1.0-cp311-cp311-win_arm64.whl", hash = "sha256:00645eb79a3faa70d9cb15c8d4187bb72970b2470e938670240c7998dad9f13a" },
    { url = "https://mirrors.aliyun.com/pypi/packages/be/7c/a3d7c55cfa377c2f62c4ae3c6502b997186bc5e38156bafcb9b653de9a6d/watchfiles-1.1.0-pp310-pypy310_pp73-macosx_10_12_x86_64.whl", hash = "sha256:3a6fd40bbb50d24976eb275ccb55cd1951dfb63dbc27cae3066a6ca5f4beabd5" },
    { url = "https://mirrors.aliyun.com/pypi/packages/38/d0/c46f1b2c0ca47f3667b144de6f0515f6d1c670d72f2ca29861cac78abaa1/watchfiles-1.1.0-pp310-pypy310_pp73-macosx_11_0_arm64.whl", hash = "sha256:9f811079d2f9795b5d48b55a37aa7773680a5659afe34b54cc1d86590a51507d" },
    { url = "https://mirrors.aliyun.com/pypi/packages/70/9c/9a6a42e97f92eeed77c3485a43ea96723900aefa3ac739a8c73f4bff2cd7/watchfiles-1.1.0-pp310-pypy310_pp73-manylinux_2_17_aarch64.manylinux2014_aarch64.whl", hash = "sha256:a2726d7bfd9f76158c84c10a409b77a320426540df8c35be172444394b17f7ea" },
    { url = "https://mirrors.aliyun.com/pypi/packages/51/7b/98c7f4f7ce7ff03023cf971cd84a3ee3b790021ae7584ffffa0eb2554b96/watchfiles-1.1.0-pp310-pypy310_pp73-manylinux_2_17_x86_64.manylinux2014_x86_64.whl", hash = "sha256:df32d59cb9780f66d165a9a7a26f19df2c7d24e3bd58713108b41d0ff4f929c6" },
    { url = "https://mirrors.aliyun.com/pypi/packages/8c/6b/686dcf5d3525ad17b384fd94708e95193529b460a1b7bf40851f1328ec6e/watchfiles-1.1.0-pp311-pypy311_pp73-macosx_10_12_x86_64.whl", hash = "sha256:0ece16b563b17ab26eaa2d52230c9a7ae46cf01759621f4fbbca280e438267b3" },
    { url = "https://mirrors.aliyun.com/pypi/packages/f3/d3/71c2dcf81dc1edcf8af9f4d8d63b1316fb0a2dd90cbfd427e8d9dd584a90/watchfiles-1.1.0-pp311-pypy311_pp73-macosx_11_0_arm64.whl", hash = "sha256:51b81e55d40c4b4aa8658427a3ee7ea847c591ae9e8b81ef94a90b668999353c" },
    { url = "https://mirrors.aliyun.com/pypi/packages/b8/fa/12269467b2fc006f8fce4cd6c3acfa77491dd0777d2a747415f28ccc8c60/watchfiles-1.1.0-pp311-pypy311_pp73-manylinux_2_17_aarch64.manylinux2014_aarch64.whl", hash = "sha256:f2bcdc54ea267fe72bfc7d83c041e4eb58d7d8dc6f578dfddb52f037ce62f432" },
    { url = "https://mirrors.aliyun.com/pypi/packages/bd/d3/254cea30f918f489db09d6a8435a7de7047f8cb68584477a515f160541d6/watchfiles-1.1.0-pp311-pypy311_pp73-manylinux_2_17_x86_64.manylinux2014_x86_64.whl", hash = "sha256:923fec6e5461c42bd7e3fd5ec37492c6f3468be0499bc0707b4bbbc16ac21792" },
]

[[package]]
name = "websockets"
version = "15.0.1"
source = { registry = "https://mirrors.aliyun.com/pypi/simple/" }
sdist = { url = "https://mirrors.aliyun.com/pypi/packages/21/e6/26d09fab466b7ca9c7737474c52be4f76a40301b08362eb2dbc19dcc16c1/websockets-15.0.1.tar.gz", hash = "sha256:82544de02076bafba038ce055ee6412d68da13ab47f0c60cab827346de828dee" }
wheels = [
    { url = "https://mirrors.aliyun.com/pypi/packages/1e/da/6462a9f510c0c49837bbc9345aca92d767a56c1fb2939e1579df1e1cdcf7/websockets-15.0.1-cp310-cp310-macosx_10_9_universal2.whl", hash = "sha256:d63efaa0cd96cf0c5fe4d581521d9fa87744540d4bc999ae6e08595a1014b45b" },
    { url = "https://mirrors.aliyun.com/pypi/packages/1c/9f/9d11c1a4eb046a9e106483b9ff69bce7ac880443f00e5ce64261b47b07e7/websockets-15.0.1-cp310-cp310-macosx_10_9_x86_64.whl", hash = "sha256:ac60e3b188ec7574cb761b08d50fcedf9d77f1530352db4eef1707fe9dee7205" },
    { url = "https://mirrors.aliyun.com/pypi/packages/d5/4f/b462242432d93ea45f297b6179c7333dd0402b855a912a04e7fc61c0d71f/websockets-15.0.1-cp310-cp310-macosx_11_0_arm64.whl", hash = "sha256:5756779642579d902eed757b21b0164cd6fe338506a8083eb58af5c372e39d9a" },
    { url = "https://mirrors.aliyun.com/pypi/packages/6e/0c/6afa1f4644d7ed50284ac59cc70ef8abd44ccf7d45850d989ea7310538d0/websockets-15.0.1-cp310-cp310-manylinux_2_17_aarch64.manylinux2014_aarch64.whl", hash = "sha256:0fdfe3e2a29e4db3659dbd5bbf04560cea53dd9610273917799f1cde46aa725e" },
    { url = "https://mirrors.aliyun.com/pypi/packages/dd/d4/ffc8bd1350b229ca7a4db2a3e1c482cf87cea1baccd0ef3e72bc720caeec/websockets-15.0.1-cp310-cp310-manylinux_2_5_i686.manylinux1_i686.manylinux_2_17_i686.manylinux2014_i686.whl", hash = "sha256:4c2529b320eb9e35af0fa3016c187dffb84a3ecc572bcee7c3ce302bfeba52bf" },
    { url = "https://mirrors.aliyun.com/pypi/packages/97/3a/5323a6bb94917af13bbb34009fac01e55c51dfde354f63692bf2533ffbc2/websockets-15.0.1-cp310-cp310-manylinux_2_5_x86_64.manylinux1_x86_64.manylinux_2_17_x86_64.manylinux2014_x86_64.whl", hash = "sha256:ac1e5c9054fe23226fb11e05a6e630837f074174c4c2f0fe442996112a6de4fb" },
    { url = "https://mirrors.aliyun.com/pypi/packages/a6/cc/1aeb0f7cee59ef065724041bb7ed667b6ab1eeffe5141696cccec2687b66/websockets-15.0.1-cp310-cp310-musllinux_1_2_aarch64.whl", hash = "sha256:5df592cd503496351d6dc14f7cdad49f268d8e618f80dce0cd5a36b93c3fc08d" },
    { url = "https://mirrors.aliyun.com/pypi/packages/79/f9/c86f8f7af208e4161a7f7e02774e9d0a81c632ae76db2ff22549e1718a51/websockets-15.0.1-cp310-cp310-musllinux_1_2_i686.whl", hash = "sha256:0a34631031a8f05657e8e90903e656959234f3a04552259458aac0b0f9ae6fd9" },
    { url = "https://mirrors.aliyun.com/pypi/packages/c7/b9/828b0bc6753db905b91df6ae477c0b14a141090df64fb17f8a9d7e3516cf/websockets-15.0.1-cp310-cp310-musllinux_1_2_x86_64.whl", hash = "sha256:3d00075aa65772e7ce9e990cab3ff1de702aa09be3940d1dc88d5abf1ab8a09c" },
    { url = "https://mirrors.aliyun.com/pypi/packages/89/fb/250f5533ec468ba6327055b7d98b9df056fb1ce623b8b6aaafb30b55d02e/websockets-15.0.1-cp310-cp310-win32.whl", hash = "sha256:1234d4ef35db82f5446dca8e35a7da7964d02c127b095e172e54397fb6a6c256" },
    { url = "https://mirrors.aliyun.com/pypi/packages/1c/46/aca7082012768bb98e5608f01658ff3ac8437e563eca41cf068bd5849a5e/websockets-15.0.1-cp310-cp310-win_amd64.whl", hash = "sha256:39c1fec2c11dc8d89bba6b2bf1556af381611a173ac2b511cf7231622058af41" },
    { url = "https://mirrors.aliyun.com/pypi/packages/9f/32/18fcd5919c293a398db67443acd33fde142f283853076049824fc58e6f75/websockets-15.0.1-cp311-cp311-macosx_10_9_universal2.whl", hash = "sha256:823c248b690b2fd9303ba00c4f66cd5e2d8c3ba4aa968b2779be9532a4dad431" },
    { url = "https://mirrors.aliyun.com/pypi/packages/76/70/ba1ad96b07869275ef42e2ce21f07a5b0148936688c2baf7e4a1f60d5058/websockets-15.0.1-cp311-cp311-macosx_10_9_x86_64.whl", hash = "sha256:678999709e68425ae2593acf2e3ebcbcf2e69885a5ee78f9eb80e6e371f1bf57" },
    { url = "https://mirrors.aliyun.com/pypi/packages/86/f2/10b55821dd40eb696ce4704a87d57774696f9451108cff0d2824c97e0f97/websockets-15.0.1-cp311-cp311-macosx_11_0_arm64.whl", hash = "sha256:d50fd1ee42388dcfb2b3676132c78116490976f1300da28eb629272d5d93e905" },
    { url = "https://mirrors.aliyun.com/pypi/packages/a5/90/1c37ae8b8a113d3daf1065222b6af61cc44102da95388ac0018fcb7d93d9/websockets-15.0.1-cp311-cp311-manylinux_2_17_aarch64.manylinux2014_aarch64.whl", hash = "sha256:d99e5546bf73dbad5bf3547174cd6cb8ba7273062a23808ffea025ecb1cf8562" },
    { url = "https://mirrors.aliyun.com/pypi/packages/8e/8d/96e8e288b2a41dffafb78e8904ea7367ee4f891dafc2ab8d87e2124cb3d3/websockets-15.0.1-cp311-cp311-manylinux_2_5_i686.manylinux1_i686.manylinux_2_17_i686.manylinux2014_i686.whl", hash = "sha256:66dd88c918e3287efc22409d426c8f729688d89a0c587c88971a0faa2c2f3792" },
    { url = "https://mirrors.aliyun.com/pypi/packages/93/1f/5d6dbf551766308f6f50f8baf8e9860be6182911e8106da7a7f73785f4c4/websockets-15.0.1-cp311-cp311-manylinux_2_5_x86_64.manylinux1_x86_64.manylinux_2_17_x86_64.manylinux2014_x86_64.whl", hash = "sha256:8dd8327c795b3e3f219760fa603dcae1dcc148172290a8ab15158cf85a953413" },
    { url = "https://mirrors.aliyun.com/pypi/packages/d4/78/2d4fed9123e6620cbf1706c0de8a1632e1a28e7774d94346d7de1bba2ca3/websockets-15.0.1-cp311-cp311-musllinux_1_2_aarch64.whl", hash = "sha256:8fdc51055e6ff4adeb88d58a11042ec9a5eae317a0a53d12c062c8a8865909e8" },
    { url = "https://mirrors.aliyun.com/pypi/packages/e7/3b/66d4c1b444dd1a9823c4a81f50231b921bab54eee2f69e70319b4e21f1ca/websockets-15.0.1-cp311-cp311-musllinux_1_2_i686.whl", hash = "sha256:693f0192126df6c2327cce3baa7c06f2a117575e32ab2308f7f8216c29d9e2e3" },
    { url = "https://mirrors.aliyun.com/pypi/packages/08/ff/e9eed2ee5fed6f76fdd6032ca5cd38c57ca9661430bb3d5fb2872dc8703c/websockets-15.0.1-cp311-cp311-musllinux_1_2_x86_64.whl", hash = "sha256:54479983bd5fb469c38f2f5c7e3a24f9a4e70594cd68cd1fa6b9340dadaff7cf" },
    { url = "https://mirrors.aliyun.com/pypi/packages/d8/75/994634a49b7e12532be6a42103597b71098fd25900f7437d6055ed39930a/websockets-15.0.1-cp311-cp311-win32.whl", hash = "sha256:16b6c1b3e57799b9d38427dda63edcbe4926352c47cf88588c0be4ace18dac85" },
    { url = "https://mirrors.aliyun.com/pypi/packages/98/93/e36c73f78400a65f5e236cd376713c34182e6663f6889cd45a4a04d8f203/websockets-15.0.1-cp311-cp311-win_amd64.whl", hash = "sha256:27ccee0071a0e75d22cb35849b1db43f2ecd3e161041ac1ee9d2352ddf72f065" },
    { url = "https://mirrors.aliyun.com/pypi/packages/02/9e/d40f779fa16f74d3468357197af8d6ad07e7c5a27ea1ca74ceb38986f77a/websockets-15.0.1-pp310-pypy310_pp73-macosx_10_15_x86_64.whl", hash = "sha256:0c9e74d766f2818bb95f84c25be4dea09841ac0f734d1966f415e4edfc4ef1c3" },
    { url = "https://mirrors.aliyun.com/pypi/packages/bc/cd/5b887b8585a593073fd92f7c23ecd3985cd2c3175025a91b0d69b0551372/websockets-15.0.1-pp310-pypy310_pp73-macosx_11_0_arm64.whl", hash = "sha256:1009ee0c7739c08a0cd59de430d6de452a55e42d6b522de7aa15e6f67db0b8e1" },
    { url = "https://mirrors.aliyun.com/pypi/packages/fe/ae/d34f7556890341e900a95acf4886833646306269f899d58ad62f588bf410/websockets-15.0.1-pp310-pypy310_pp73-manylinux_2_17_aarch64.manylinux2014_aarch64.whl", hash = "sha256:76d1f20b1c7a2fa82367e04982e708723ba0e7b8d43aa643d3dcd404d74f1475" },
    { url = "https://mirrors.aliyun.com/pypi/packages/71/e6/5fd43993a87db364ec60fc1d608273a1a465c0caba69176dd160e197ce42/websockets-15.0.1-pp310-pypy310_pp73-manylinux_2_5_i686.manylinux1_i686.manylinux_2_17_i686.manylinux2014_i686.whl", hash = "sha256:f29d80eb9a9263b8d109135351caf568cc3f80b9928bccde535c235de55c22d9" },
    { url = "https://mirrors.aliyun.com/pypi/packages/2b/fb/c492d6daa5ec067c2988ac80c61359ace5c4c674c532985ac5a123436cec/websockets-15.0.1-pp310-pypy310_pp73-manylinux_2_5_x86_64.manylinux1_x86_64.manylinux_2_17_x86_64.manylinux2014_x86_64.whl", hash = "sha256:b359ed09954d7c18bbc1680f380c7301f92c60bf924171629c5db97febb12f04" },
    { url = "https://mirrors.aliyun.com/pypi/packages/68/a1/dcb68430b1d00b698ae7a7e0194433bce4f07ded185f0ee5fb21e2a2e91e/websockets-15.0.1-pp310-pypy310_pp73-win_amd64.whl", hash = "sha256:cad21560da69f4ce7658ca2cb83138fb4cf695a2ba3e475e0559e05991aa8122" },
    { url = "https://mirrors.aliyun.com/pypi/packages/fa/a8/5b41e0da817d64113292ab1f8247140aac61cbf6cfd085d6a0fa77f4984f/websockets-15.0.1-py3-none-any.whl", hash = "sha256:f7a866fbc1e97b5c617ee4116daaa09b722101d4a3c170c787450ba409f9736f" },
]

[[package]]
name = "werkzeug"
version = "3.1.3"
source = { registry = "https://mirrors.aliyun.com/pypi/simple/" }
dependencies = [
    { name = "markupsafe" },
]
sdist = { url = "https://mirrors.aliyun.com/pypi/packages/9f/69/83029f1f6300c5fb2471d621ab06f6ec6b3324685a2ce0f9777fd4a8b71e/werkzeug-3.1.3.tar.gz", hash = "sha256:60723ce945c19328679790e3282cc758aa4a6040e4bb330f53d30fa546d44746" }
wheels = [
    { url = "https://mirrors.aliyun.com/pypi/packages/52/24/ab44c871b0f07f491e5d2ad12c9bd7358e527510618cb1b803a88e986db1/werkzeug-3.1.3-py3-none-any.whl", hash = "sha256:54b78bf3716d19a65be4fceccc0d1d7b89e608834989dfae50ea87564639213e" },
]

[[package]]
name = "wheel"
version = "0.45.1"
source = { registry = "https://mirrors.aliyun.com/pypi/simple/" }
sdist = { url = "https://mirrors.aliyun.com/pypi/packages/8a/98/2d9906746cdc6a6ef809ae6338005b3f21bb568bea3165cfc6a243fdc25c/wheel-0.45.1.tar.gz", hash = "sha256:661e1abd9198507b1409a20c02106d9670b2576e916d58f520316666abca6729" }
wheels = [
    { url = "https://mirrors.aliyun.com/pypi/packages/0b/2c/87f3254fd8ffd29e4c02732eee68a83a1d3c346ae39bc6822dcbcb697f2b/wheel-0.45.1-py3-none-any.whl", hash = "sha256:708e7481cc80179af0e556bbf0cc00b8444c7321e2700b8d8580231d13017248" },
]

[[package]]
name = "wrapt"
version = "1.17.3"
source = { registry = "https://mirrors.aliyun.com/pypi/simple/" }
sdist = { url = "https://mirrors.aliyun.com/pypi/packages/95/8f/aeb76c5b46e273670962298c23e7ddde79916cb74db802131d49a85e4b7d/wrapt-1.17.3.tar.gz", hash = "sha256:f66eb08feaa410fe4eebd17f2a2c8e2e46d3476e9f8c783daa8e09e0faa666d0" }
wheels = [
    { url = "https://mirrors.aliyun.com/pypi/packages/3f/23/bb82321b86411eb51e5a5db3fb8f8032fd30bd7c2d74bfe936136b2fa1d6/wrapt-1.17.3-cp310-cp310-macosx_10_9_universal2.whl", hash = "sha256:88bbae4d40d5a46142e70d58bf664a89b6b4befaea7b2ecc14e03cedb8e06c04" },
    { url = "https://mirrors.aliyun.com/pypi/packages/45/69/f3c47642b79485a30a59c63f6d739ed779fb4cc8323205d047d741d55220/wrapt-1.17.3-cp310-cp310-macosx_10_9_x86_64.whl", hash = "sha256:e6b13af258d6a9ad602d57d889f83b9d5543acd471eee12eb51f5b01f8eb1bc2" },
    { url = "https://mirrors.aliyun.com/pypi/packages/d1/71/e7e7f5670c1eafd9e990438e69d8fb46fa91a50785332e06b560c869454f/wrapt-1.17.3-cp310-cp310-macosx_11_0_arm64.whl", hash = "sha256:fd341868a4b6714a5962c1af0bd44f7c404ef78720c7de4892901e540417111c" },
    { url = "https://mirrors.aliyun.com/pypi/packages/de/17/9f8f86755c191d6779d7ddead1a53c7a8aa18bccb7cea8e7e72dfa6a8a09/wrapt-1.17.3-cp310-cp310-manylinux1_x86_64.manylinux_2_28_x86_64.manylinux_2_5_x86_64.whl", hash = "sha256:f9b2601381be482f70e5d1051a5965c25fb3625455a2bf520b5a077b22afb775" },
    { url = "https://mirrors.aliyun.com/pypi/packages/f2/15/dd576273491f9f43dd09fce517f6c2ce6eb4fe21681726068db0d0467096/wrapt-1.17.3-cp310-cp310-manylinux2014_aarch64.manylinux_2_17_aarch64.manylinux_2_28_aarch64.whl", hash = "sha256:343e44b2a8e60e06a7e0d29c1671a0d9951f59174f3709962b5143f60a2a98bd" },
    { url = "https://mirrors.aliyun.com/pypi/packages/0c/c4/5eb4ce0d4814521fee7aa806264bf7a114e748ad05110441cd5b8a5c744b/wrapt-1.17.3-cp310-cp310-musllinux_1_2_aarch64.whl", hash = "sha256:33486899acd2d7d3066156b03465b949da3fd41a5da6e394ec49d271baefcf05" },
    { url = "https://mirrors.aliyun.com/pypi/packages/31/4b/819e9e0eb5c8dc86f60dfc42aa4e2c0d6c3db8732bce93cc752e604bb5f5/wrapt-1.17.3-cp310-cp310-musllinux_1_2_x86_64.whl", hash = "sha256:e6f40a8aa5a92f150bdb3e1c44b7e98fb7113955b2e5394122fa5532fec4b418" },
    { url = "https://mirrors.aliyun.com/pypi/packages/f8/83/ed6baf89ba3a56694700139698cf703aac9f0f9eb03dab92f57551bd5385/wrapt-1.17.3-cp310-cp310-win32.whl", hash = "sha256:a36692b8491d30a8c75f1dfee65bef119d6f39ea84ee04d9f9311f83c5ad9390" },
    { url = "https://mirrors.aliyun.com/pypi/packages/2f/90/ee61d36862340ad7e9d15a02529df6b948676b9a5829fd5e16640156627d/wrapt-1.17.3-cp310-cp310-win_amd64.whl", hash = "sha256:afd964fd43b10c12213574db492cb8f73b2f0826c8df07a68288f8f19af2ebe6" },
    { url = "https://mirrors.aliyun.com/pypi/packages/bd/c3/cefe0bd330d389c9983ced15d326f45373f4073c9f4a8c2f99b50bfea329/wrapt-1.17.3-cp310-cp310-win_arm64.whl", hash = "sha256:af338aa93554be859173c39c85243970dc6a289fa907402289eeae7543e1ae18" },
    { url = "https://mirrors.aliyun.com/pypi/packages/52/db/00e2a219213856074a213503fdac0511203dceefff26e1daa15250cc01a0/wrapt-1.17.3-cp311-cp311-macosx_10_9_universal2.whl", hash = "sha256:273a736c4645e63ac582c60a56b0acb529ef07f78e08dc6bfadf6a46b19c0da7" },
    { url = "https://mirrors.aliyun.com/pypi/packages/5e/30/ca3c4a5eba478408572096fe9ce36e6e915994dd26a4e9e98b4f729c06d9/wrapt-1.17.3-cp311-cp311-macosx_10_9_x86_64.whl", hash = "sha256:5531d911795e3f935a9c23eb1c8c03c211661a5060aab167065896bbf62a5f85" },
    { url = "https://mirrors.aliyun.com/pypi/packages/31/25/3e8cc2c46b5329c5957cec959cb76a10718e1a513309c31399a4dad07eb3/wrapt-1.17.3-cp311-cp311-macosx_11_0_arm64.whl", hash = "sha256:0610b46293c59a3adbae3dee552b648b984176f8562ee0dba099a56cfbe4df1f" },
    { url = "https://mirrors.aliyun.com/pypi/packages/5d/8f/a32a99fc03e4b37e31b57cb9cefc65050ea08147a8ce12f288616b05ef54/wrapt-1.17.3-cp311-cp311-manylinux1_x86_64.manylinux_2_28_x86_64.manylinux_2_5_x86_64.whl", hash = "sha256:b32888aad8b6e68f83a8fdccbf3165f5469702a7544472bdf41f582970ed3311" },
    { url = "https://mirrors.aliyun.com/pypi/packages/31/57/4930cb8d9d70d59c27ee1332a318c20291749b4fba31f113c2f8ac49a72e/wrapt-1.17.3-cp311-cp311-manylinux2014_aarch64.manylinux_2_17_aarch64.manylinux_2_28_aarch64.whl", hash = "sha256:8cccf4f81371f257440c88faed6b74f1053eef90807b77e31ca057b2db74edb1" },
    { url = "https://mirrors.aliyun.com/pypi/packages/a8/f3/1afd48de81d63dd66e01b263a6fbb86e1b5053b419b9b33d13e1f6d0f7d0/wrapt-1.17.3-cp311-cp311-musllinux_1_2_aarch64.whl", hash = "sha256:d8a210b158a34164de8bb68b0e7780041a903d7b00c87e906fb69928bf7890d5" },
    { url = "https://mirrors.aliyun.com/pypi/packages/1e/d7/4ad5327612173b144998232f98a85bb24b60c352afb73bc48e3e0d2bdc4e/wrapt-1.17.3-cp311-cp311-musllinux_1_2_x86_64.whl", hash = "sha256:79573c24a46ce11aab457b472efd8d125e5a51da2d1d24387666cd85f54c05b2" },
    { url = "https://mirrors.aliyun.com/pypi/packages/bb/59/e0adfc831674a65694f18ea6dc821f9fcb9ec82c2ce7e3d73a88ba2e8718/wrapt-1.17.3-cp311-cp311-win32.whl", hash = "sha256:c31eebe420a9a5d2887b13000b043ff6ca27c452a9a22fa71f35f118e8d4bf89" },
    { url = "https://mirrors.aliyun.com/pypi/packages/83/88/16b7231ba49861b6f75fc309b11012ede4d6b0a9c90969d9e0db8d991aeb/wrapt-1.17.3-cp311-cp311-win_amd64.whl", hash = "sha256:0b1831115c97f0663cb77aa27d381237e73ad4f721391a9bfb2fe8bc25fa6e77" },
    { url = "https://mirrors.aliyun.com/pypi/packages/9a/1e/c4d4f3398ec073012c51d1c8d87f715f56765444e1a4b11e5180577b7e6e/wrapt-1.17.3-cp311-cp311-win_arm64.whl", hash = "sha256:5a7b3c1ee8265eb4c8f1b7d29943f195c00673f5ab60c192eba2d4a7eae5f46a" },
    { url = "https://mirrors.aliyun.com/pypi/packages/1f/f6/a933bd70f98e9cf3e08167fc5cd7aaaca49147e48411c0bd5ae701bb2194/wrapt-1.17.3-py3-none-any.whl", hash = "sha256:7171ae35d2c33d326ac19dd8facb1e82e5fd04ef8c6c0e394d7af55a55051c22" },
]

[[package]]
name = "xgboost"
version = "2.0.3"
source = { registry = "https://mirrors.aliyun.com/pypi/simple/" }
dependencies = [
    { name = "numpy" },
    { name = "scipy", version = "1.15.3", source = { registry = "https://mirrors.aliyun.com/pypi/simple/" }, marker = "python_full_version < '3.11'" },
    { name = "scipy", version = "1.16.1", source = { registry = "https://mirrors.aliyun.com/pypi/simple/" }, marker = "python_full_version >= '3.11'" },
]
sdist = { url = "https://mirrors.aliyun.com/pypi/packages/53/4a/316018e4d5d47f2a671d89e2ee5a8b6686689e7576258929b222b07aa097/xgboost-2.0.3.tar.gz", hash = "sha256:505955b5d770f8217a049beecce79e04a93787371c06dfb4b2414fec9d496bf3" }
wheels = [
    { url = "https://mirrors.aliyun.com/pypi/packages/45/6d/8c1d2570a52db6263d855c3ee3daf8f4bdf4a365cd6610772d6fce5fd904/xgboost-2.0.3-py3-none-macosx_10_15_x86_64.macosx_11_0_x86_64.macosx_12_0_x86_64.whl", hash = "sha256:b21b2bb188b162c615fce468db93e3f995f3690e6184aadc7743b58466dc7f13" },
    { url = "https://mirrors.aliyun.com/pypi/packages/03/e6/4aef6799badc2693548559bad5b56d56cfe89eada337c815fdfe92175250/xgboost-2.0.3-py3-none-macosx_12_0_arm64.whl", hash = "sha256:722d5b9351dfdf61973490dfd28abd42844db1cc469d07ed9b0cde9d1ffcdb32" },
    { url = "https://mirrors.aliyun.com/pypi/packages/89/92/7028e320f3099ccf74f3058ec61978bc059137ac27cec432f6261bae2990/xgboost-2.0.3-py3-none-manylinux2014_aarch64.whl", hash = "sha256:2315a57b1883221e2f78dd514559aa9797e6c272d995d22e45495a04adac93cc" },
    { url = "https://mirrors.aliyun.com/pypi/packages/c3/eb/496aa2f5d356af4185f770bc76055307f8d1870e11016b10fd779b21769c/xgboost-2.0.3-py3-none-manylinux2014_x86_64.whl", hash = "sha256:30bd5f789fad467fd49e04e5d19e04238b931682c3951a514da5c2410b3bf59c" },
    { url = "https://mirrors.aliyun.com/pypi/packages/24/ec/ad387100fa3cc2b9b81af0829b5ecfe75ec5bb19dd7c19d4fea06fb81802/xgboost-2.0.3-py3-none-win_amd64.whl", hash = "sha256:462f131d7bfb1bc42f67c57fa5aa3e57d2b5755b1573a6e0d2c7e8895164e0fc" },
]<|MERGE_RESOLUTION|>--- conflicted
+++ resolved
@@ -861,12 +861,8 @@
     { name = "pandas", specifier = ">=2.0.0" },
     { name = "protobuf", specifier = ">=5.0,<6.0" },
     { name = "pyarrow", specifier = ">=14.0.0" },
-<<<<<<< HEAD
-    { name = "spu", specifier = ">=0.9.4" },
-=======
     { name = "pyyaml", specifier = ">=6.0" },
     { name = "spu", specifier = "==0.9.4.dev20250827" },
->>>>>>> f7673968
     { name = "sqlglot", specifier = ">=23.0.0" },
     { name = "tenseal", specifier = "==0.3.16" },
     { name = "typing-extensions" },
