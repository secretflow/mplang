--- conflicted
+++ resolved
@@ -30,12 +30,8 @@
 from fastapi.responses import JSONResponse
 from pydantic import BaseModel
 
-<<<<<<< HEAD
 from mplang.core.cluster import ClusterSpec
-from mplang.core.mpir import Reader
-=======
 from mplang.core.mpir import IrReader
->>>>>>> c6983f79
 from mplang.core.table import TableType
 from mplang.core.tensor import TensorType
 from mplang.kernels.base import KernelContext
