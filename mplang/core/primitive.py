# Copyright 2025 Ant Group Co., Ltd.
#
# Licensed under the Apache License, Version 2.0 (the "License");
# you may not use this file except in compliance with the License.
# You may obtain a copy of the License at
#
#   http://www.apache.org/licenses/LICENSE-2.0
#
# Unless required by applicable law or agreed to in writing, software
# distributed under the License is distributed on an "AS IS" BASIS,
# WITHOUT WARRANTIES OR CONDITIONS OF ANY KIND, either express or implied.
# See the License for the specific language governing permissions and
# limitations under the License.

"""
Primitive operations for the new expr-based implementation.

This module defines the fundamental primitive operations that form the building
blocks of multi-party computations. All primitives are designed to work in
TraceContext by default, automatically switching contexts as needed.
"""

from __future__ import annotations

from collections.abc import Callable
from functools import partial, wraps
from typing import Any, ParamSpec, TypeVar, cast

from jax.tree_util import tree_map

from mplang.core.base import (
    Mask,
    MPContext,
    MPObject,
    Rank,
    ScalarType,
    Shape,
    TensorInfo,
    TensorLike,
)
from mplang.core.context_mgr import cur_ctx
from mplang.core.dtype import UINT64
from mplang.core.interp import InterpContext, InterpVar, apply
from mplang.core.pfunc import PFunction
from mplang.core.trace import TraceContext, TraceVar, trace
from mplang.expr.ast import (
    AccessExpr,
    CondExpr,
    ConstExpr,
    ConvExpr,
    EvalExpr,
    RandExpr,
    RankExpr,
    ShflExpr,
    ShflSExpr,
    WhileExpr,
)
<<<<<<< HEAD
from mplang.plib import jax2stablehlo
=======
from mplang.plib import basic
from mplang.utils import mask_utils
>>>>>>> 48fc55cc
from mplang.utils.func_utils import var_demorph


def _switch_ctx(ctx: MPContext, obj: MPObject | Any) -> MPObject | Any:
    assert isinstance(ctx, MPContext), f"Expect MPContext, got {ctx}"

    if not isinstance(obj, MPObject):
        # If obj is not an MPObject, return it as is
        return obj

    if ctx is obj.ctx:
        # If the object is already in the correct context, return it directly
        return obj

    if obj.ctx.psize() != ctx.psize():
        # TODO(jint): strict check if source and target context are compatible.
        raise ValueError(f"{obj} world_size mismatch, expect {ctx.psize()}.")

    if isinstance(ctx, TraceContext):
        # Capture the object (as a variable) into current TraceContext
        return ctx.capture(obj)
    elif isinstance(ctx, InterpContext):
        if isinstance(obj, InterpVar):
            raise ValueError(f"Cannot import InterpVar {obj} from {obj.ctx} to {ctx}")
        elif isinstance(obj, TraceVar):
            assert isinstance(obj.ctx, TraceContext), obj
            # TODO: implement eval method in InterpContext
            raise NotImplementedError("InterpContext.eval not implemented yet")
        else:
            raise ValueError(f"Import from {obj.ctx} to {ctx} not supported")
    else:
        raise ValueError(f"Unsupported context type: {type(ctx)}")


# Define type variables for preserving function signatures
P = ParamSpec("P")
R = TypeVar("R")


def primitive(fn: Callable[P, R]) -> Callable[P, R]:
    """A decorator to make all primitive call in trace context."""

    @wraps(fn)
    def wrapped(*args: P.args, **kwargs: P.kwargs) -> R:
        current_ctx = cur_ctx()
        if isinstance(current_ctx, TraceContext):
            # If we are in a tracer context, just call the function.
            # Note: switch_ctx will do the capture if needed.
            args, kwargs = tree_map(partial(_switch_ctx, current_ctx), (args, kwargs))
            return fn(*args, **kwargs)
        elif isinstance(current_ctx, InterpContext):
            trace_ctx = TraceContext(current_ctx.psize(), attrs=current_ctx.attrs())
            # TODO(jint): should we add trace_and_apply to improve the performance?
            traced_fn = trace(trace_ctx, fn, *args, **kwargs)
            # Return back to the original context.
            return cast(R, apply(current_ctx, traced_fn, *args, **kwargs))
        else:
            raise ValueError(f"Unsupported context type: {type(current_ctx)}")

    return wrapped


function = primitive


# ============================================================================
# Basic Primitive Operations
# ============================================================================


def _tracer() -> TraceContext:
    """Get the current context and ensure it's a Tracer."""
    ctx = cur_ctx()
    if not isinstance(ctx, TraceContext):
        raise ValueError(f"Expect tracer, got {ctx}")
    return ctx


@primitive
def psize() -> int:
    """Get the size of the current party world.

    Returns:
        int: The total number of parties in the current multi-party computation context.
    """
    ctx = _tracer()
    return ctx.psize()


@primitive
def pmask() -> Mask:
    """Get the current party mask in this computation context.

    Returns:
        Mask: The current party mask indicating which parties are active
              in the current computation context.
    """
    ctx = _tracer()
    return ctx.mask


@primitive
def prank() -> MPObject:
    """Multi-party get the rank (party identifier) of each party.

    This function returns a scalar tensor containing the rank (party identifier)
    for each party in the current party mask. Each party independently produces
    its own rank value, which serves as a unique identifier within the multi-party
    computation context.

    The rank values range from 0 to world_size-1, where world_size is the total
    number of parties in the computation. Each party's rank is private to that
    party and represents its position in the multi-party protocol.

    Returns:
        MPObject: A variable representing a scalar tensor with:
                  - dtype: UINT64
                  - shape: () (scalar)

    Note:
        Each party in the current party mask independently produces its own rank value.
    """
    ctx = _tracer()
    return TraceVar(ctx, RankExpr(ctx.mask))


@primitive
def prand(shape: Shape = ()) -> MPObject:
    """Multi-party generate a private random (uint64) tensor with the given shape.

    This function creates a private random tensor where each party independently
    generates its own local random values. Each party's random values are private
    and unknown to other parties. The output tensor contains 64-bit unsigned
    integers, with each party holding its own privately generated values.

    Args:
        shape: The shape of the random tensor to generate.
               Must be a tuple of positive integers. Defaults to () for scalar.

    Returns:
        MPObject: A variable representing the generated private random tensor with:
                  - dtype: UINT64
                  - shape: As specified by the shape parameter

    Note:
        Each party in the current party mask independently generates its own
        private random values. The randomness is local to each party and is
        not shared or revealed to other parties.
    """
    ctx = _tracer()
    typ = TensorInfo(UINT64, shape)
    return TraceVar(ctx, RandExpr(typ, ctx.mask))


@primitive
def constant(data: TensorLike | ScalarType) -> MPObject:
    """Create a constant tensor from tensor data or scalar value.

    This function creates a constant tensor that can be used in multi-party
    computations. The constant value is embedded directly into the computation
    graph and is available to all parties in the current party mask.

    Args:
        data: The constant data to embed. Can be:
              - A scalar value (int, float, bool)
              - A numpy array or other tensor-like object
              - Any object that can be converted to tensor

    Returns:
        MPObject: A variable representing the constant tensor with:
                  - dtype: Inferred from the input data
                  - shape: Inferred from the input data
                  - data: The embedded constant values

    Note:
        The constant data is embedded at graph construction time and is available
        to all parties during execution. Large constants may impact graph size.
    """
    import numpy as np

    # Convert data to TensorInfo + bytes for cacheable pconst
    if isinstance(data, ScalarType):
        tensor_info = TensorInfo.from_obj(data)
        # For scalars, convert to numpy array then to bytes
        np_data = np.array(data)
        data_bytes = np_data.tobytes()
    elif hasattr(data, "tobytes"):
        # For numpy arrays and other TensorLike objects with tobytes method
        tensor_info = TensorInfo.from_obj(data)
        data_bytes = data.tobytes()  # type: ignore
    else:
        # For other TensorLike objects, convert to numpy first
        np_data = np.array(data)
        tensor_info = TensorInfo.from_obj(np_data)
        data_bytes = np_data.tobytes()

    ctx = _tracer()
    return TraceVar(ctx, ConstExpr(tensor_info, data_bytes, ctx.mask))


@primitive
def peval(
    pfunc: PFunction,
    args: list[MPObject],
    rmask: Mask | None = None,
) -> list[MPObject]:
    """Multi-party evaluate a function in a SPMD (Single Program, Multiple Data) way.

    This function evaluates a PFunction (primitive function) across multiple parties
    in a coordinated manner. All parties execute the same function logic but operate
    on their own local data portions according to their party masks.

    Args:
        pfunc: The function to be evaluated in multi-party computation.
               This should be a compiled primitive function that supports
               multi-party execution.
        args: Input arguments as a list of MPObject variables.
              Each argument represents data distributed across parties
              according to their respective party masks.
        rmask: Execution enforcement mask that forces the
            runtime to evaluate the function with the specified party mask.

            **Important**: This rmask is different from MPObject.pmask:
            - MPObject.pmask: Compile-time type information indicating data distribution
            - This rmask: Runtime execution constraint specifying which parties execute

            If None, the runtime automatically determines the execution mask based
            on the current context. If provided, the runtime will attempt to execute
            with this exact mask. Defaults to None.

    Returns:
        list[MPObject]: A list of output variables from the evaluation.

    Raises:
        ValueError: Raised at compile-time when all input arguments have known
            pmasks but they are incompatible with the required rmask constraint.
            This is a static validation error detected during graph construction.
        RuntimeError: Raised at runtime when the rmask constraint cannot be
            satisfied. This occurs when some input arguments have unknown pmasks
            (determined at runtime) and the actual runtime pmasks don't meet
            the rmask requirement.

    Note:
        The function body operates in SPMD fashion where all parties execute the
        same program logic but on their respective data partitions.
    """
    ctx = _tracer()

    if rmask is None and len(args) == 0:
        # If no rmask is provided and no args, use full mask
        rmask = Mask.all(ctx.psize())
    if rmask is not None and not Mask(rmask).is_subset(ctx.mask):
        raise ValueError(
            f"Specified rmask {rmask} is not a subset of deduced pmask {ctx.mask}"
        )

    arg_exprs = [arg.expr for arg in cast(list[TraceVar], args)]
    fn_expr = EvalExpr(pfunc, arg_exprs, rmask)
    ret_exprs = [AccessExpr(fn_expr, idx) for idx in range(fn_expr.num_outputs)]

    return [TraceVar(ctx, res) for res in ret_exprs]


def set_mask(arg: MPObject, mask: Mask) -> MPObject:
    """Set the mask of an MPObject to a new value.

    This function allows changing the party mask of an existing MPObject variable.
    The behavior depends on whether the input MPObject has a dynamic or static pmask:

    **Case 1: Dynamic pmask (arg.pmask is None)**
    - The input MPObject has a runtime-determined pmask
    - The return value's pmask will be exactly the specified mask
    - No validation is performed at compile time

    **Case 2: Static pmask (arg.pmask is not None)**
    - If mask is a subset of arg.pmask: return_var.pmask == arg.pmask (unchanged)
    - If mask is NOT a subset of arg.pmask: raises ValueError at compile time

    Args:
        arg: The MPObject whose mask needs to be changed.
        mask: The target mask to apply. Must be a valid party mask.

    Returns:
        MPObject: A new variable with the specified mask behavior:
                 - For dynamic inputs: pmask = mask
                 - For static inputs (valid subset): pmask = arg.pmask

    Raises:
        ValueError: When arg has a static pmask and mask is not a subset of arg.pmask.
                   This validation occurs at compile time during graph construction.

    Examples:
        **Example 1: Dynamic pmask - mask assignment**
                     P0   P1   P2
                     --   --   --
            Input:   ?    ?    ?     (pmask=None, runtime-determined)
            mask:    [0,2]            (target mask)
        -----------------------------------------------------------
            Output:  x0   -    x2    (pmask=[0,2])

        **Example 2: Static pmask - valid subset**
                     P0   P1   P2
                     --   --   --
            Input:   x0   x1   x2    (pmask=[0,1,2])
            mask:    [0,2]            (subset of input pmask)
        -----------------------------------------------------------
            Output:  x0   -    x2    (pmask=[0,2])

        **Example 3: Static pmask - invalid subset (compile error)**
                     P0   P1   P2
                     --   --   --
            Input:   x0   -    x2     (pmask=[0,2])
            mask:    [1,2]            (NOT subset of [0,2])
        -----------------------------------------------------------
            Result:  ValueError at compile time

    Note:
        This function is typically used for constraining the execution scope
        of variables or for type casting between different pmask contexts.
        The underlying implementation uses JAX identity function with the
        specified execution mask.
    """
    pfunc, eval_args, out_tree = basic.identity(arg)
    results = peval(pfunc, eval_args, mask)
    return out_tree.unflatten(results)  # type: ignore[no-any-return]


@primitive
def cond(
    pred: MPObject,
    then_fn: Callable[..., MPObject],
    else_fn: Callable[..., MPObject],
    *args: Any,
) -> MPObject:
    """Multi-party conditional execution based on a predicate.

    This function implements conditional branching in multi-party computation,
    where the execution path (then_fn or else_fn) is determined by a predicate
    value. All parties evaluate the same predicate and execute the same branch,
    maintaining the SPMD (Single Program, Multiple Data) execution model.

    The predicate must be a scalar value, and both branches must have compatible
    input and output signatures. The function ensures type safety by validating
    that both branches accept the same input types and produce compatible outputs.

    Args:
        pred: A scalar variable representing the boolean predicate that
              determines which branch to execute. Must be a scalar tensor.
        then_fn: The multi-party function to execute when
                 the predicate is true. Must have compatible
                 input/output signatures with else_fn.
        else_fn: The multi-party function to execute when
                 the predicate is false. Must have compatible
                 input/output signatures with then_fn.
        *args: Input arguments to pass to the selected branch function.
               Must be compatible with both then_fn and else_fn input signatures.

    Returns:
        MPObject: The result of the executed branch. The output type is inferred
                 from both branches, with pmask set conservatively if the branches
                 differ in these properties.

    Raises:
        ValueError: If then_fn or else_fn don't have compatible input/output signatures,
                   or if function signatures do not match between branches.

    Examples:

        def add_one(x):
            return x + constant(1)

        def sub_one(x):
            return x - constant(1)

        pred = ...  # predicate from computation
        result = cond(pred, add_one, sub_one, x)

        **Example 1: Constant predicate - all parties execute same branch**
                     P0   P1   P2
                     --   --   --
            Input:   x0   -    x2
            Pred:    True True True   (constant shared by all parties)
        then_fn:     x+1  x+1  x+1    (add_one)
        else_fn:     -    -    -      (sub_one)
        -----------------------------------------------------------
            Output:  x0+1 -    x2+1   (all parties execute then_fn)

        **Example 2: Different predicate values - SPMD constraint violation**
                     P0   P1   P2
                     --   --   --
            Input:   x0   x1   x2
            Pred:    True False False  (different results per party)
        then_fn:     x+1  -    -       (add_one)
        else_fn:     -    x-1  x-1     (sub_one)
        -----------------------------------------------------------
            Output:  x0+1 x1-1 x2-1

        Note: This scenario violates SPMD consistency. In practice, the predicate
        must evaluate to the same value across all participating parties.

        **Example 3: Predicate with different pmask from input**
                     P0   P1   P2
                     --   --   --
            Input:   x0   -    x2     (pmask=[0,2])
            Pred:    True True False  (pmask=[0,1,2], superset of input pmask)
        then_fn:     x+1  -    -      (add_one)
        else_fn:     -    -    x-1    (sub_one)
        -----------------------------------------------------------
            Output:  x0+1 -    x2-1   (only parties with input data produce output)

    Note:
        Both branches must have identical input and output type signatures.
        The output pmask is set conservatively if branches have different pmasks.
        Both functions can capture variables from outer scopes.
    """
    assert all(isinstance(x, MPObject) for x in args), args

    cur_tracer = _tracer()

    # Step 1: Trace both branches in separate contexts
    then_tracer = cur_tracer.fork(pred.pmask)
    then_tfn = trace(then_tracer, then_fn, *args)

    else_tracer = cur_tracer.fork(pred.pmask)
    else_tfn = trace(else_tracer, else_fn, *args)

    if not then_tfn.is_signature_match(else_tfn, check_captures=False):
        raise ValueError(f"Function signatures do not match: {then_tfn} vs {else_tfn}")

    # Step 2: Handle variable captures from outer scopes

    # Collect all variables captured by either branch function
    # Example: then_fn captures (a, b), else_fn captures (a, c)
    # Result: all_captures = [a, b, c] (union, order preserved)
    all_captures = list((then_tfn.capture_map | else_tfn.capture_map).keys())

    # Problem: Branch functions may capture variables from outer scopes, but
    # expr only permits parameter passing from current scope.
    #
    # Scope diagram:
    #   outer_scope    [var_a, var_b]
    #        |
    #   cur_tracer     [pred, x]  ← we are here
    #        |
    #   ┌────┴────┐
    #   then_fn   else_fn   ← both may capture var_a, var_b
    #                         but expr needs them in cur_tracer!
    #
    # Solution: Re-capture all outer variables into current scope
    # Before: var_a lives in outer_scope, branches reference it
    # After:  var_a is re-captured into cur_tracer, expr can use it
    capture_vars = [
        var if var.ctx is cur_tracer else cur_tracer.capture(var)
        for var in all_captures
    ]

    assert all(isinstance(var, TraceVar) for var in capture_vars), capture_vars
    capture_exprs = [cast(TraceVar, var).expr for var in capture_vars]

    # Step 3: Build the conditional expression
    pred_expr = cast(TraceVar, pred).expr
    arg_exprs = [arg.expr for arg in cast(list[TraceVar], args)]

    # Input order: [regular_args, captured_vars]
    in_exprs = arg_exprs + capture_exprs

    # Generate branch functions with correct parameter mapping:
    # Parameter list = [args_params, capture_params]
    then_fn_expr = then_tfn.make_expr(
        then_tfn.in_names() + then_tfn.capture_names(all_captures)
    )
    else_fn_expr = else_tfn.make_expr(
        else_tfn.in_names() + else_tfn.capture_names(all_captures)
    )

    # Step 4: Create final conditional and return values
    assert then_fn_expr is not None and else_fn_expr is not None
    fn_expr = CondExpr(pred_expr, then_fn_expr, else_fn_expr, in_exprs)

    rets_expr = [AccessExpr(fn_expr, idx) for idx in range(fn_expr.num_outputs)]
    out_vars = [TraceVar(cur_tracer, res) for res in rets_expr]

    return var_demorph(out_vars, then_tfn.out_imms, then_tfn.out_struct)  # type: ignore[no-any-return]


@primitive
def while_loop(
    cond_fn: Callable[[MPObject], MPObject],
    body_fn: Callable[[MPObject], MPObject],
    init: MPObject,
) -> MPObject:
    """Multi-party while loop with condition and body functions.

    This function implements iterative computation in multi-party settings using
    a while loop construct. The loop continues executing as long as the condition
    function returns true, with all parties maintaining synchronization throughout
    the iteration process.

    The condition function must return a scalar boolean value, and the body function
    must have the same input and output signature to enable proper iteration. Both
    functions operate on the loop variable, which is updated in each iteration.

    Args:
        cond_fn: A multi-party function that evaluates
                 the loop condition. Must take the same
                 input type as body_fn and return a single
                 scalar boolean output.
        body_fn: A multi-party function that represents
                 the loop body. Must take the same input
                 type as cond_fn and return a single output
                 with the same type as its input (for state update).
        init: The initial value for the loop variable. This value is passed
              to both cond_fn and body_fn in the first iteration.

    Returns:
        MPObject: The final value of the loop variable after the while loop terminates.
                 The output type is inferred from the body function and initial value,
                 with conservative pmask if they change during iteration.

    Raises:
        ValueError: If cond_fn or body_fn don't have exactly one output,
                   if cond_fn output is not scalar, or if input signatures
                   are incompatible, or if body function output type doesn't
                   match initial state type.

    Examples:
        **Scenario 1 – Local (non-synchronized) predicate**

        Each party decides *independently* when to leave the loop.

        cond_fn: ``lambda x: x < 10``
        body_fn: ``lambda x: x + constant(1)``
        init: party-local values ``[0, 5]``

            Iterations              P0   P1
            --------------------------------
            start                   0    5
            after 1st iter          1    6
            after 5th iter          5   10   ← P1 is done
            after 10th iter        10   10   ← P0 is done

        The parties stop at different iterations yet converge to the same final
        value ``[10, 10]``.  Such patterns are usually implemented more
        efficiently via ``peval(jax.while_loop, …)``.

        **Scenario 2 – Globally synchronized predicate**

        All parties evaluate *exactly* the same boolean each round (e.g. via a
        secret-shared reduction).

        cond_fn::
            sealed_sum = smpc.reveal(smpc.srun(lambda x: jnp.sum(x))(smpc.seal(x)))
            return sealed_sum < constant(10)

        body_fn::
            return x + prank()  # every party adds its own rank

        Iterations (rank 0 & rank 1 example):

            Iteration        P0 (rank 0)   P1 (rank 1)   sealed_sum   predicate
            -------------------------------------------------------------------
            start                0              5             5        True
            after 1st iter       0              6             6        True
            after 2nd iter       0              7             7        True
            after 3rd iter       0              8             8        True
            after 4th iter       0              9             9        True
            after 5th iter       0             10            10        False ← loop exits *simultaneously*

        Because the predicate is identical for every party at every step, they
        enter and exit the loop together.  Supporting such globally
        synchronized control flow is the primary reason this primitive exists
        (plain ``jax.while_loop`` cannot express it).

    Note:
        The output pmask is set conservatively if the body function changes the pmask
        during iteration. Both functions can capture variables from outer scopes.
        This implementation is similar to JAX while_loop but adapted for multi-party computation.
    """
    # TODO(jint): support multiple initial states
    cur_tracer = _tracer()

    # Step 1: Trace both condition and body functions in separate contexts
    cond_tracer = cur_tracer.fork(init.pmask)
    cond_tfn = trace(cond_tracer, cond_fn, init)

    body_tracer = cur_tracer.fork(init.pmask)
    body_tfn = trace(body_tracer, body_fn, init)

    # Step 2: Validate function signatures
    if len(body_tfn.out_vars) != 1:
        raise ValueError(
            f"Body function must return a single variable: got {len(body_tfn.out_vars)} outputs"
        )
    if body_tfn.out_vars[0].mptype != init.mptype:
        raise ValueError(
            f"Body function output type {body_tfn.out_vars[0].mptype} "
            f"does not match initial state type {init.mptype}"
        )

    if len(cond_tfn.out_vars) != 1:
        raise ValueError(
            f"Condition function must return a single boolean variable: "
            f"got {len(cond_tfn.out_vars)} outputs"
        )

    # Step 3: Handle variable captures from outer scopes
    # Collect all variables captured by either function
    # Similar to cond: union of captures from both functions
    all_captures = list((cond_tfn.capture_map | body_tfn.capture_map).keys())

    # Re-capture all outer variables into current scope for expression building
    capture_vars = [
        var if var.ctx is cur_tracer else cur_tracer.capture(var)
        for var in all_captures
    ]

    assert all(isinstance(var, TraceVar) for var in capture_vars), capture_vars

    # Step 4: Build the while loop expression
    init_expr = cast(TraceVar, init).expr
    capture_exprs = [cast(TraceVar, var).expr for var in capture_vars]

    # Generate function expressions with correct parameter mapping:
    # Parameter order: [state_param, capture_params...]
    cond_fn_expr = cond_tfn.make_expr(
        cond_tfn.in_names() + cond_tfn.capture_names(all_captures)
    )
    body_fn_expr = body_tfn.make_expr(
        body_tfn.in_names() + body_tfn.capture_names(all_captures)
    )

    # Create WhileExpr with init value and captured variables as arguments
    assert cond_fn_expr is not None and body_fn_expr is not None
    all_args = [init_expr, *capture_exprs]
    out_expr = WhileExpr(cond_fn_expr, body_fn_expr, all_args)
    assert out_expr.mptype == init.mptype

    return TraceVar(cur_tracer, out_expr)


@primitive
def pshfl(src: MPObject, index: MPObject) -> MPObject:
    """Shuffle the input tensor to the specified index (dynamic version).

    This operation redistributes data from the source tensor to the target index
    based on the provided index tensor. Each output party receives data from the
    corresponding index in the source tensor.

    Semantics:
    - If index[i] is None (runtime pmask of the i'th party is None), then the
      i'th party will receive None as the result.
    - If src[index[i]] is None (cannot source the variable from the index[i]'th
      party because that party doesn't hold the data), the runtime will raise
      an exception.
    - The operation requires that for each valid index[i], the corresponding
      party index[i] must actually hold the source data in src.

    Args:
        src: The input tensor to be shuffled. Must be held by the parties
             that will be referenced by the index values.
        index: The index tensor indicating which source parties to fetch
               data from. Must be a scalar tensor. Each party uses its
               local index value to determine which source party to
               fetch data from.

    Returns:
        MPObject: The shuffled tensor with data redistributed according to the index.
                 Parties with None index will receive None. The output pmask is
                 inherited from index.pmask.

    Raises:
        ValueError: If the index tensor is not a scalar.
        RuntimeError: If src[index[i]] is None for any valid index[i] (i.e/,
                     trying to fetch from a party that doesn't hold the data).

    Examples:
        `index` is a distributed tensor where each party holds the rank of the
        party it wants to pull data from.

        **Example 1: Basic dynamic shuffle**
                     P0   P1   P2
                     --   --   --
            Input:   x0   -    x2
            Index:   -    0    -   (P1's index is 0, fetches from P0)
        -----------------------------------------------------------
            Output:  -    x0   -

        **Example 2: Cross shuffle**
                     P0   P1   P2
                     --   --   --
            Input:   x0   x1   x2
            Index:   2    0    1   (P0←P2, P1←P0, P2←P1)
        -----------------------------------------------------------
            Output:  x2   x0   x1

        **Example 3: Error case - invalid source**
                     P0   P1   P2
                     --   --   --
            Input:   x0   -    -   (only P0 has data)
            Index:   -    1    -   (P1 tries to fetch from P1, which has no data)
        -----------------------------------------------------------
            Result:  RuntimeError
    """
    ctx = _tracer()

    src_expr = cast(TraceVar, src).expr
    index_expr = cast(TraceVar, index).expr

    shfl_expr = ShflExpr(src_expr, index_expr)
    return TraceVar(ctx, shfl_expr)


@primitive
def pshfl_s(src_val: MPObject, pmask: Mask, src_ranks: list[Rank]) -> MPObject:
    """Shuffle the input tensor to the specified rank, static version.

    This operation redistributes data from source ranks to target ranks based on
    the specified mapping. Each output party receives data from its corresponding
    source rank.

    Args:
        src_val: The input tensor to be shuffled.
        pmask: The mask indicating which parties will hold the output.
               Only parties with non-zero bits in pmask will receive output.
        src_ranks: List of source ranks. The i-th output party
                   (i-th non-zero bit in pmask) receives data from
                   src_ranks[i].

    Returns:
        MPObject: The shuffled tensor with data redistributed according to the
                 src_ranks mapping.

    Raises:
        ValueError: If any rank in src_ranks is not present in src_val.pmask,
                   or if src_ranks length doesn't match the number of bits in pmask.

    Examples:
        `pmask` and `src_ranks` define the shuffle. `pmask` selects the parties
        that will produce an output. `src_ranks` provides the source rank for
        each of these active parties. The "Logical Index" below illustrates
        the source for each party.

        **Example 1: Basic shuffle from P1 to P0**
                     P0   P1   P2
                     --   --   --
            Input:   -    x1   -
    Logical Index:   1    -    -    ; pmask=[0], src_ranks=[1]
        -----------------------------------------------------------
            Output:  x1   -    -

        **Example 2: Multiple party shuffle**
                     P0   P1   P2   P3
                     --   --   --   --
            Input:   x0   x1   -    x3
    Logical Index:   -    0    -    3    ; pmask=[1,3], src_ranks=[0,3]
        -----------------------------------------------------------
            Output:  -    x0   -    x3

        **Example 3: Cross shuffle**
                     P0   P1   P2
                     --   --   --
            Input:   x0   x1   x2
    Logical Index:   2    0    1    ; pmask=[0,1,2], src_ranks=[2,0,1]
        -----------------------------------------------------------
            Output:  x2   x0   x1
    """
    ctx = _tracer()

    src_expr = cast(TraceVar, src_val).expr

    shfl_s_expr = ShflSExpr(src_expr, pmask, src_ranks)
    return TraceVar(ctx, shfl_s_expr)


@primitive
def pconv(vars: list[MPObject]) -> MPObject:
    """Combine multiple variables that share the same dtype and shape into one.

    This function combines multiple variables that share the same dtype and shape
    into one. The input variables are assumed to have non-intersecting pmasks (actual holders),
    meaning each variable is held by different parties.

    If the pmasks intersect, the compiler or runtime will raise an error.

    Args:
        vars: A list of MPObject variables with identical dtype
              and shape but disjoint pmasks.

    Returns:
        MPObject: A single variable that represents the convergence of all input
                 variables.

    Raises:
        ValueError: If vars is empty or if the pmasks of input variables intersect,
                   indicating conflicting ownership of the same data partitions.
        TypeError: If the input variables don't have identical types (dtype and shape).

    Examples:
        **Example 1 – merge two disjoint variables**

                     P0   P1   P2
                     --   --   --
            x0:      x0   -    -
            x1:      -    x1   -
         ---------------------------------
            Output:  x0   x1   -

        **Example 2 – merge three parties**

                     P0   P1   P2
                     --   --   --
            a:       a0   -    -
            b:       -    b1   -
            c:       -    -    c2
         ---------------------------------
            Output:  a0   b1   c2

        **Example 3 – error (overlapping pmask)**

                     P0   P1
                     --   --
            u:       u0   -
            v:       v0   -      ← overlap on P0
         ---------------------------------
            pconv([u, v])   # raises ValueError

    Note:
        This operation is used to combine multiple variables into a single object,
        typically for unifying data held by different parties. The resulting variable
        has a pmask that is the union of all input pmasks.
    """
    ctx = _tracer()

    var_exprs = [cast(TraceVar, var).expr for var in vars]

    conv_expr = ConvExpr(var_exprs)
    return TraceVar(ctx, conv_expr)<|MERGE_RESOLUTION|>--- conflicted
+++ resolved
@@ -55,12 +55,7 @@
     ShflSExpr,
     WhileExpr,
 )
-<<<<<<< HEAD
-from mplang.plib import jax2stablehlo
-=======
 from mplang.plib import basic
-from mplang.utils import mask_utils
->>>>>>> 48fc55cc
 from mplang.utils.func_utils import var_demorph
 
 
